/*
 * Copyright (c) 2015 Andrew Kelley
 *
 * This file is part of zig, which is MIT licensed.
 * See http://opensource.org/licenses/MIT
 */
#include "all_types.hpp"
#include "analyze.hpp"
#include "c_tokenizer.hpp"
#include "error.hpp"
#include "ir.hpp"
#include "os.hpp"
#include "translate_c.hpp"
#include "parser.hpp"
#include "zig_clang.h"

#if __GNUC__ >= 8
#pragma GCC diagnostic push
#pragma GCC diagnostic ignored "-Wclass-memaccess"
#endif

#include <clang/Frontend/ASTUnit.h>
#include <clang/Frontend/CompilerInstance.h>
#include <clang/AST/Expr.h>

#if __GNUC__ >= 8
#pragma GCC diagnostic pop
#endif

#include <string.h>

struct Alias {
    Buf *new_name;
    Buf *canon_name;
};

enum TransScopeId {
    TransScopeIdSwitch,
    TransScopeIdVar,
    TransScopeIdBlock,
    TransScopeIdRoot,
    TransScopeIdWhile,
};

struct TransScope {
    TransScopeId id;
    TransScope *parent;
};

struct TransScopeSwitch {
    TransScope base;
    AstNode *switch_node;
    uint32_t case_index;
    bool found_default;
    Buf *end_label_name;
};

struct TransScopeVar {
    TransScope base;
    Buf *c_name;
    Buf *zig_name;
};

struct TransScopeBlock {
    TransScope base;
    AstNode *node;
};

struct TransScopeRoot {
    TransScope base;
};

struct TransScopeWhile {
    TransScope base;
    AstNode *node;
};

struct Context {
    ImportTableEntry *import;
    ZigList<ErrorMsg *> *errors;
    VisibMod visib_mod;
    bool want_export;
    AstNode *root;
    HashMap<const void *, AstNode *, ptr_hash, ptr_eq> decl_table;
    HashMap<Buf *, AstNode *, buf_hash, buf_eql_buf> macro_table;
    HashMap<Buf *, AstNode *, buf_hash, buf_eql_buf> global_table;
    ZigClangSourceManager *source_manager;
    ZigList<Alias> aliases;
    AstNode *source_node;
    bool warnings_on;

    CodeGen *codegen;
    ZigClangASTContext *ctx;

    TransScopeRoot *global_scope;
    HashMap<Buf *, bool, buf_hash, buf_eql_buf> ptr_params;
};

enum ResultUsed {
    ResultUsedNo,
    ResultUsedYes,
};

enum TransLRValue {
    TransLValue,
    TransRValue,
};

static TransScopeRoot *trans_scope_root_create(Context *c);
static TransScopeWhile *trans_scope_while_create(Context *c, TransScope *parent_scope);
static TransScopeBlock *trans_scope_block_create(Context *c, TransScope *parent_scope);
static TransScopeVar *trans_scope_var_create(Context *c, TransScope *parent_scope, Buf *wanted_name);
static TransScopeSwitch *trans_scope_switch_create(Context *c, TransScope *parent_scope);

static TransScopeBlock *trans_scope_block_find(TransScope *scope);

static AstNode *resolve_record_decl(Context *c, const clang::RecordDecl *record_decl);
static AstNode *resolve_enum_decl(Context *c, const clang::EnumDecl *enum_decl);
static AstNode *resolve_typedef_decl(Context *c, const clang::TypedefNameDecl *typedef_decl);

static int trans_stmt_extra(Context *c, TransScope *scope, const clang::Stmt *stmt,
        ResultUsed result_used, TransLRValue lrval,
        AstNode **out_node, TransScope **out_child_scope,
        TransScope **out_node_scope);
<<<<<<< HEAD
static TransScope *trans_stmt(Context *c, TransScope *scope, const Stmt *stmt, AstNode **out_node);
static AstNode *trans_expr(Context *c, ResultUsed result_used, TransScope *scope, const Expr *expr, TransLRValue lrval);
static AstNode *trans_qual_type(Context *c, QualType qt, const SourceLocation &source_loc);
static AstNode *trans_bool_expr(Context *c, ResultUsed result_used, TransScope *scope, const Expr *expr, TransLRValue lrval);
static AstNode *trans_ap_value(Context *c, APValue *ap_value, QualType qt, const SourceLocation &source_loc);
=======
static TransScope *trans_stmt(Context *c, TransScope *scope, const clang::Stmt *stmt, AstNode **out_node);
static AstNode *trans_expr(Context *c, ResultUsed result_used, TransScope *scope, const clang::Expr *expr, TransLRValue lrval);
static AstNode *trans_qual_type(Context *c, clang::QualType qt, const clang::SourceLocation &source_loc);
static AstNode *trans_bool_expr(Context *c, ResultUsed result_used, TransScope *scope, const clang::Expr *expr, TransLRValue lrval);

static ZigClangSourceLocation bitcast(clang::SourceLocation src) {
    ZigClangSourceLocation dest;
    memcpy(&dest, static_cast<void *>(&src), sizeof(ZigClangSourceLocation));
    return dest;
}
static ZigClangQualType bitcast(clang::QualType src) {
    ZigClangQualType dest;
    memcpy(&dest, static_cast<void *>(&src), sizeof(ZigClangQualType));
    return dest;
}
static clang::QualType bitcast(ZigClangQualType src) {
    clang::QualType dest;
    memcpy(&dest, static_cast<void *>(&src), sizeof(ZigClangQualType));
    return dest;
}
>>>>>>> 9753e875

ATTRIBUTE_PRINTF(3, 4)
static void emit_warning(Context *c, const clang::SourceLocation &clang_sl, const char *format, ...) {
    if (!c->warnings_on) {
        return;
    }

    va_list ap;
    va_start(ap, format);
    Buf *msg = buf_vprintf(format, ap);
    va_end(ap);

    ZigClangSourceLocation sl = bitcast(clang_sl);
    const char *filename_bytes = ZigClangSourceManager_getFilename(c->source_manager,
            ZigClangSourceManager_getSpellingLoc(c->source_manager, sl));
    Buf *path;
    if (filename_bytes) {
        path = buf_create_from_str(filename_bytes);
    } else {
        path = buf_sprintf("(no file)");
    }
    unsigned line = ZigClangSourceManager_getSpellingLineNumber(c->source_manager, sl);
    unsigned column = ZigClangSourceManager_getSpellingColumnNumber(c->source_manager, sl);
    fprintf(stderr, "%s:%u:%u: warning: %s\n", buf_ptr(path), line, column, buf_ptr(msg));
}

static void add_global_weak_alias(Context *c, Buf *new_name, Buf *canon_name) {
    Alias *alias = c->aliases.add_one();
    alias->new_name = new_name;
    alias->canon_name = canon_name;
}

static Buf *trans_lookup_zig_symbol(Context *c, TransScope *scope, Buf *c_symbol_name) {
    while (scope != nullptr) {
        if (scope->id == TransScopeIdVar) {
            TransScopeVar *var_scope = (TransScopeVar *)scope;
            if (buf_eql_buf(var_scope->c_name, c_symbol_name)) {
                return var_scope->zig_name;
            }
        }
        scope = scope->parent;
    }
    return c_symbol_name;
}

static AstNode * trans_create_node(Context *c, NodeType id) {
    AstNode *node = allocate<AstNode>(1);
    node->type = id;
    node->owner = c->import;
    // TODO line/column. mapping to C file??
    return node;
}

static AstNode *trans_create_node_break(Context *c, Buf *label_name, AstNode *value_node) {
    AstNode *node = trans_create_node(c, NodeTypeBreak);
    node->data.break_expr.name = label_name;
    node->data.break_expr.expr = value_node;
    return node;
}

static AstNode *trans_create_node_return(Context *c, AstNode *value_node) {
    AstNode *node = trans_create_node(c, NodeTypeReturnExpr);
    node->data.return_expr.kind = ReturnKindUnconditional;
    node->data.return_expr.expr = value_node;
    return node;
}

static AstNode *trans_create_node_if(Context *c, AstNode *cond_node, AstNode *then_node, AstNode *else_node) {
    AstNode *node = trans_create_node(c, NodeTypeIfBoolExpr);
    node->data.if_bool_expr.condition = cond_node;
    node->data.if_bool_expr.then_block = then_node;
    node->data.if_bool_expr.else_node = else_node;
    return node;
}

static AstNode *trans_create_node_float_lit(Context *c, double value) {
    AstNode *node = trans_create_node(c, NodeTypeFloatLiteral);
    node->data.float_literal.bigfloat = allocate<BigFloat>(1);
    bigfloat_init_64(node->data.float_literal.bigfloat, value);
    return node;
}

static AstNode *trans_create_node_symbol(Context *c, Buf *name) {
    AstNode *node = trans_create_node(c, NodeTypeSymbol);
    node->data.symbol_expr.symbol = name;
    return node;
}

static AstNode *trans_create_node_symbol_str(Context *c, const char *name) {
    return trans_create_node_symbol(c, buf_create_from_str(name));
}

static AstNode *trans_create_node_builtin_fn_call(Context *c, Buf *name) {
    AstNode *node = trans_create_node(c, NodeTypeFnCallExpr);
    node->data.fn_call_expr.fn_ref_expr = trans_create_node_symbol(c, name);
    node->data.fn_call_expr.is_builtin = true;
    return node;
}

static AstNode *trans_create_node_builtin_fn_call_str(Context *c, const char *name) {
    return trans_create_node_builtin_fn_call(c, buf_create_from_str(name));
}

static AstNode *trans_create_node_opaque(Context *c) {
    return trans_create_node_builtin_fn_call_str(c, "OpaqueType");
}

static AstNode *trans_create_node_fn_call_1(Context *c, AstNode *fn_ref_expr, AstNode *arg1) {
    AstNode *node = trans_create_node(c, NodeTypeFnCallExpr);
    node->data.fn_call_expr.fn_ref_expr = fn_ref_expr;
    node->data.fn_call_expr.params.append(arg1);
    return node;
}

static AstNode *trans_create_node_field_access(Context *c, AstNode *container, Buf *field_name) {
    AstNode *node = trans_create_node(c, NodeTypeFieldAccessExpr);
    if (container->type == NodeTypeSymbol) {
        assert(container->data.symbol_expr.symbol != nullptr);
    }
    node->data.field_access_expr.struct_expr = container;
    node->data.field_access_expr.field_name = field_name;
    return node;
}

static AstNode *trans_create_node_field_access_str(Context *c, AstNode *container, const char *field_name) {
    return trans_create_node_field_access(c, container, buf_create_from_str(field_name));
}

static AstNode *trans_create_node_ptr_deref(Context *c, AstNode *child_node) {
    AstNode *node = trans_create_node(c, NodeTypePtrDeref);
    node->data.ptr_deref_expr.target = child_node;
    return node;
}

static AstNode *trans_create_node_prefix_op(Context *c, PrefixOp op, AstNode *child_node) {
    AstNode *node = trans_create_node(c, NodeTypePrefixOpExpr);
    node->data.prefix_op_expr.prefix_op = op;
    node->data.prefix_op_expr.primary_expr = child_node;
    return node;
}

static AstNode *trans_create_node_unwrap_null(Context *c, AstNode *child_node) {
    AstNode *node = trans_create_node(c, NodeTypeUnwrapOptional);
    node->data.unwrap_optional.expr = child_node;
    return node;
}

static AstNode *trans_create_node_bin_op(Context *c, AstNode *lhs_node, BinOpType op, AstNode *rhs_node) {
    AstNode *node = trans_create_node(c, NodeTypeBinOpExpr);
    node->data.bin_op_expr.op1 = lhs_node;
    node->data.bin_op_expr.bin_op = op;
    node->data.bin_op_expr.op2 = rhs_node;
    return node;
}

static AstNode *maybe_suppress_result(Context *c, ResultUsed result_used, AstNode *node) {
    if (result_used == ResultUsedYes) return node;
    return trans_create_node_bin_op(c,
        trans_create_node_symbol_str(c, "_"),
        BinOpTypeAssign,
        node);
}

static TokenId ptr_len_to_token_id(PtrLen ptr_len) {
    switch (ptr_len) {
        case PtrLenSingle:
            return TokenIdStar;
        case PtrLenUnknown:
            return TokenIdBracketStarBracket;
        case PtrLenC:
            return TokenIdBracketStarCBracket;
    }
    zig_unreachable();
}

static AstNode *trans_create_node_ptr_type(Context *c, bool is_const, bool is_volatile, AstNode *child_node, PtrLen ptr_len) {
    AstNode *node = trans_create_node(c, NodeTypePointerType);
    node->data.pointer_type.star_token = allocate<ZigToken>(1);
    node->data.pointer_type.star_token->id = ptr_len_to_token_id(ptr_len);
    node->data.pointer_type.is_const = is_const;
    node->data.pointer_type.is_volatile = is_volatile;
    node->data.pointer_type.op_expr = child_node;
    return node;
}

static AstNode *trans_create_node_addr_of(Context *c, AstNode *child_node) {
    AstNode *node = trans_create_node(c, NodeTypePrefixOpExpr);
    node->data.prefix_op_expr.prefix_op = PrefixOpAddrOf;
    node->data.prefix_op_expr.primary_expr = child_node;
    return node;
}

static AstNode *trans_create_node_bool(Context *c, bool value) {
    AstNode *bool_node = trans_create_node(c, NodeTypeBoolLiteral);
    bool_node->data.bool_literal.value = value;
    return bool_node;
}

static AstNode *trans_create_node_str_lit_c(Context *c, Buf *buf) {
    AstNode *node = trans_create_node(c, NodeTypeStringLiteral);
    node->data.string_literal.buf = buf;
    node->data.string_literal.c = true;
    return node;
}

static AstNode *trans_create_node_str_lit_non_c(Context *c, Buf *buf) {
    AstNode *node = trans_create_node(c, NodeTypeStringLiteral);
    node->data.string_literal.buf = buf;
    node->data.string_literal.c = false;
    return node;
}

static AstNode *trans_create_node_unsigned_negative(Context *c, uint64_t x, bool is_negative) {
    AstNode *node = trans_create_node(c, NodeTypeIntLiteral);
    node->data.int_literal.bigint = allocate<BigInt>(1);
    bigint_init_data(node->data.int_literal.bigint, &x, 1, is_negative);
    return node;
}

static AstNode *trans_create_node_unsigned(Context *c, uint64_t x) {
    return trans_create_node_unsigned_negative(c, x, false);
}

static AstNode *trans_create_node_cast(Context *c, AstNode *dest, AstNode *src) {
    AstNode *node = trans_create_node(c, NodeTypeFnCallExpr);
    node->data.fn_call_expr.fn_ref_expr = dest;
    node->data.fn_call_expr.params.resize(1);
    node->data.fn_call_expr.params.items[0] = src;
    return node;
}

static AstNode *trans_create_node_unsigned_negative_type(Context *c, uint64_t x, bool is_negative,
        const char *type_name)
{
    AstNode *lit_node = trans_create_node_unsigned_negative(c, x, is_negative);
    return trans_create_node_cast(c, trans_create_node_symbol_str(c, type_name), lit_node);
}

static AstNode *trans_create_node_array_type(Context *c, AstNode *size_node, AstNode *child_type_node) {
    AstNode *node = trans_create_node(c, NodeTypeArrayType);
    node->data.array_type.size = size_node;
    node->data.array_type.child_type = child_type_node;
    return node;
}

static AstNode *trans_create_node_var_decl(Context *c, VisibMod visib_mod, bool is_const, Buf *var_name,
        AstNode *type_node, AstNode *init_node)
{
    AstNode *node = trans_create_node(c, NodeTypeVariableDeclaration);
    node->data.variable_declaration.visib_mod = visib_mod;
    node->data.variable_declaration.symbol = var_name;
    node->data.variable_declaration.is_const = is_const;
    node->data.variable_declaration.type = type_node;
    node->data.variable_declaration.expr = init_node;
    return node;
}

static AstNode *trans_create_node_var_decl_global(Context *c, bool is_const, Buf *var_name, AstNode *type_node,
        AstNode *init_node)
{
    return trans_create_node_var_decl(c, c->visib_mod, is_const, var_name, type_node, init_node);
}

static AstNode *trans_create_node_var_decl_local(Context *c, bool is_const, Buf *var_name, AstNode *type_node,
        AstNode *init_node)
{
    return trans_create_node_var_decl(c, VisibModPrivate, is_const, var_name, type_node, init_node);
}

static AstNode *trans_create_node_inline_fn(Context *c, Buf *fn_name, AstNode *ref_node, AstNode *src_proto_node) {
    AstNode *fn_def = trans_create_node(c, NodeTypeFnDef);
    AstNode *fn_proto = trans_create_node(c, NodeTypeFnProto);
    fn_proto->data.fn_proto.visib_mod = c->visib_mod;
    fn_proto->data.fn_proto.name = fn_name;
    fn_proto->data.fn_proto.is_inline = true;
    fn_proto->data.fn_proto.return_type = src_proto_node->data.fn_proto.return_type; // TODO ok for these to alias?

    fn_def->data.fn_def.fn_proto = fn_proto;
    fn_proto->data.fn_proto.fn_def_node = fn_def;

    AstNode *unwrap_node = trans_create_node_unwrap_null(c, ref_node);
    AstNode *fn_call_node = trans_create_node(c, NodeTypeFnCallExpr);
    fn_call_node->data.fn_call_expr.fn_ref_expr = unwrap_node;

    for (size_t i = 0; i < src_proto_node->data.fn_proto.params.length; i += 1) {
        AstNode *src_param_node = src_proto_node->data.fn_proto.params.at(i);
        Buf *param_name = src_param_node->data.param_decl.name;
        if (!param_name) param_name = buf_sprintf("arg%" ZIG_PRI_usize "", i);

        AstNode *dest_param_node = trans_create_node(c, NodeTypeParamDecl);
        dest_param_node->data.param_decl.name = param_name;
        dest_param_node->data.param_decl.type = src_param_node->data.param_decl.type;
        dest_param_node->data.param_decl.is_noalias = src_param_node->data.param_decl.is_noalias;
        fn_proto->data.fn_proto.params.append(dest_param_node);

        fn_call_node->data.fn_call_expr.params.append(trans_create_node_symbol(c, param_name));

    }

    AstNode *block = trans_create_node(c, NodeTypeBlock);
    block->data.block.statements.resize(1);
    block->data.block.statements.items[0] = trans_create_node_return(c, fn_call_node);

    fn_def->data.fn_def.body = block;
    return fn_def;
}

static AstNode *get_global(Context *c, Buf *name) {
    {
        auto entry = c->global_table.maybe_get(name);
        if (entry) {
            return entry->value;
        }
    }
    {
        auto entry = c->macro_table.maybe_get(name);
        if (entry)
            return entry->value;
    }
    ZigType *type;
    if (get_primitive_type(c->codegen, name, &type) != ErrorPrimitiveTypeNotFound) {
        return trans_create_node_symbol(c, name);
    }
    return nullptr;
}

static void add_top_level_decl(Context *c, Buf *name, AstNode *node) {
    c->global_table.put(name, node);
    c->root->data.container_decl.decls.append(node);
}

static AstNode *add_global_var(Context *c, Buf *var_name, AstNode *value_node) {
    bool is_const = true;
    AstNode *type_node = nullptr;
    AstNode *node = trans_create_node_var_decl_global(c, is_const, var_name, type_node, value_node);
    add_top_level_decl(c, var_name, node);
    return node;
}

static Buf *string_ref_to_buf(StringRef string_ref) {
    return buf_create_from_mem((const char *)string_ref.bytes_begin(), string_ref.size());
}

static const char *decl_name(const clang::Decl *decl) {
    const clang::NamedDecl *named_decl = static_cast<const clang::NamedDecl *>(decl);
    return (const char *)named_decl->getName().bytes_begin();
}

static AstNode *trans_create_node_apint(Context *c, const llvm::APSInt &aps_int) {
    AstNode *node = trans_create_node(c, NodeTypeIntLiteral);
    node->data.int_literal.bigint = allocate<BigInt>(1);
    bool is_negative = aps_int.isSigned() && aps_int.isNegative();
    if (!is_negative) {
        bigint_init_data(node->data.int_literal.bigint, aps_int.getRawData(), aps_int.getNumWords(), false);
        return node;
    }
    llvm::APSInt negated = -aps_int;
    bigint_init_data(node->data.int_literal.bigint, negated.getRawData(), negated.getNumWords(), true);
    return node;

}

static const clang::Type *qual_type_canon(clang::QualType qt) {
    return qt.getCanonicalType().getTypePtr();
}

static clang::QualType get_expr_qual_type(Context *c, const clang::Expr *expr) {
    // String literals in C are `char *` but they should really be `const char *`.
    if (expr->getStmtClass() == clang::Stmt::ImplicitCastExprClass) {
        const clang::ImplicitCastExpr *cast_expr = static_cast<const clang::ImplicitCastExpr *>(expr);
        if (cast_expr->getCastKind() == clang::CK_ArrayToPointerDecay) {
            const clang::Expr *sub_expr = cast_expr->getSubExpr();
            if (sub_expr->getStmtClass() == clang::Stmt::StringLiteralClass) {
                clang::QualType array_qt = sub_expr->getType();
                const clang::ArrayType *array_type = static_cast<const clang::ArrayType *>(array_qt.getTypePtr());
                clang::QualType pointee_qt = array_type->getElementType();
                pointee_qt.addConst();
                return bitcast(ZigClangASTContext_getPointerType(c->ctx, bitcast(pointee_qt)));
            }
        }
    }
    return expr->getType();
}

static clang::QualType get_expr_qual_type_before_implicit_cast(Context *c, const clang::Expr *expr) {
    if (expr->getStmtClass() == clang::Stmt::ImplicitCastExprClass) {
        const clang::ImplicitCastExpr *cast_expr = static_cast<const clang::ImplicitCastExpr *>(expr);
        return get_expr_qual_type(c, cast_expr->getSubExpr());
    }
    return expr->getType();
}

<<<<<<< HEAD
static AstNode *get_expr_type(Context *c, const Expr *expr) {
    return trans_qual_type(c, get_expr_qual_type(c, expr), expr->getBeginLoc());
=======
static AstNode *get_expr_type(Context *c, const clang::Expr *expr) {
    return trans_qual_type(c, get_expr_qual_type(c, expr), expr->getLocStart());
>>>>>>> 9753e875
}

static bool qual_types_equal(clang::QualType t1, clang::QualType t2) {
    if (t1.isConstQualified() != t2.isConstQualified()) {
        return false;
    }
    if (t1.isVolatileQualified() != t2.isVolatileQualified()) {
        return false;
    }
    if (t1.isRestrictQualified() != t2.isRestrictQualified()) {
        return false;
    }
    return t1.getTypePtr() == t2.getTypePtr();
}

static bool is_c_void_type(AstNode *node) {
    return (node->type == NodeTypeSymbol && buf_eql_str(node->data.symbol_expr.symbol, "c_void"));
}

static bool expr_types_equal(Context *c, const clang::Expr *expr1, const clang::Expr *expr2) {
    clang::QualType t1 = get_expr_qual_type(c, expr1);
    clang::QualType t2 = get_expr_qual_type(c, expr2);

    return qual_types_equal(t1, t2);
}

static bool qual_type_is_ptr(clang::QualType qt) {
    const clang::Type *ty = qual_type_canon(qt);
    return ty->getTypeClass() == clang::Type::Pointer;
}

static const clang::FunctionProtoType *qual_type_get_fn_proto(clang::QualType qt, bool *is_ptr) {
    const clang::Type *ty = qual_type_canon(qt);
    *is_ptr = false;

    if (ty->getTypeClass() == clang::Type::Pointer) {
        *is_ptr = true;
        const clang::PointerType *pointer_ty = static_cast<const clang::PointerType*>(ty);
        clang::QualType child_qt = pointer_ty->getPointeeType();
        ty = child_qt.getTypePtr();
    }

    if (ty->getTypeClass() == clang::Type::FunctionProto) {
        return static_cast<const clang::FunctionProtoType*>(ty);
    }

    return nullptr;
}

static bool qual_type_is_fn_ptr(clang::QualType qt) {
    bool is_ptr;
    if (qual_type_get_fn_proto(qt, &is_ptr)) {
        return is_ptr;
    }

    return false;
}

static uint32_t qual_type_int_bit_width(Context *c, const clang::QualType &qt, const clang::SourceLocation &source_loc) {
    const clang::Type *ty = qt.getTypePtr();
    switch (ty->getTypeClass()) {
        case clang::Type::Builtin:
            {
                const clang::BuiltinType *builtin_ty = static_cast<const clang::BuiltinType*>(ty);
                switch (builtin_ty->getKind()) {
                    case clang::BuiltinType::Char_U:
                    case clang::BuiltinType::UChar:
                    case clang::BuiltinType::Char_S:
                    case clang::BuiltinType::SChar:
                        return 8;
                    case clang::BuiltinType::UInt128:
                    case clang::BuiltinType::Int128:
                        return 128;
                    default:
                        return 0;
                }
                zig_unreachable();
            }
        case clang::Type::Typedef:
            {
                const clang::TypedefType *typedef_ty = static_cast<const clang::TypedefType*>(ty);
                const clang::TypedefNameDecl *typedef_decl = typedef_ty->getDecl();
                const char *type_name = decl_name(typedef_decl);
                if (strcmp(type_name, "uint8_t") == 0 || strcmp(type_name, "int8_t") == 0) {
                    return 8;
                } else if (strcmp(type_name, "uint16_t") == 0 || strcmp(type_name, "int16_t") == 0) {
                    return 16;
                } else if (strcmp(type_name, "uint32_t") == 0 || strcmp(type_name, "int32_t") == 0) {
                    return 32;
                } else if (strcmp(type_name, "uint64_t") == 0 || strcmp(type_name, "int64_t") == 0) {
                    return 64;
                } else {
                    return 0;
                }
            }
        default:
            return 0;
    }
    zig_unreachable();
}


static AstNode *qual_type_to_log2_int_ref(Context *c, const clang::QualType &qt,
        const clang::SourceLocation &source_loc)
{
    uint32_t int_bit_width = qual_type_int_bit_width(c, qt, source_loc);
    if (int_bit_width != 0) {
        // we can perform the log2 now.
        uint64_t cast_bit_width = log2_u64(int_bit_width);
        return trans_create_node_symbol(c, buf_sprintf("u%" ZIG_PRI_u64, cast_bit_width));
    }

    AstNode *zig_type_node = trans_qual_type(c, qt, source_loc);

//    @import("std").math.Log2Int(c_long);
//
//    FnCall
//        FieldAccess
//            FieldAccess
//                FnCall (.builtin = true)
//                    Symbol "import"
//                    clang::StringLiteral "std"
//                Symbol "math"
//            Symbol "Log2Int"
//        zig_type_node

    AstNode *import_fn_call = trans_create_node_builtin_fn_call_str(c, "import");
    import_fn_call->data.fn_call_expr.params.append(trans_create_node_str_lit_non_c(c, buf_create_from_str("std")));
    AstNode *inner_field_access = trans_create_node_field_access_str(c, import_fn_call, "math");
    AstNode *outer_field_access = trans_create_node_field_access_str(c, inner_field_access, "Log2Int");
    AstNode *log2int_fn_call = trans_create_node_fn_call_1(c, outer_field_access, zig_type_node);

    return log2int_fn_call;
}

static bool qual_type_child_is_fn_proto(const clang::QualType &qt) {
    if (qt.getTypePtr()->getTypeClass() == clang::Type::Paren) {
        const clang::ParenType *paren_type = static_cast<const clang::ParenType *>(qt.getTypePtr());
        if (paren_type->getInnerType()->getTypeClass() == clang::Type::FunctionProto) {
            return true;
        }
    } else if (qt.getTypePtr()->getTypeClass() == clang::Type::Attributed) {
        const clang::AttributedType *attr_type = static_cast<const clang::AttributedType *>(qt.getTypePtr());
        return qual_type_child_is_fn_proto(attr_type->getEquivalentType());
    }
    return false;
}

static AstNode* trans_c_cast(Context *c, const clang::SourceLocation &source_location, clang::QualType dest_type,
        clang::QualType src_type, AstNode *expr)
{
    if (qual_types_equal(dest_type, src_type)) {
        return expr;
    }
    if (qual_type_is_ptr(dest_type) && qual_type_is_ptr(src_type)) {
        AstNode *ptr_cast_node = trans_create_node_builtin_fn_call_str(c, "ptrCast");
        ptr_cast_node->data.fn_call_expr.params.append(trans_qual_type(c, dest_type, source_location));
        ptr_cast_node->data.fn_call_expr.params.append(expr);
        return ptr_cast_node;
    }
    // TODO: maybe widen to increase size
    // TODO: maybe bitcast to change sign
    // TODO: maybe truncate to reduce size
    return trans_create_node_fn_call_1(c, trans_qual_type(c, dest_type, source_location), expr);
}

static bool c_is_signed_integer(Context *c, clang::QualType qt) {
    const clang::Type *c_type = qual_type_canon(qt);
    if (c_type->getTypeClass() != clang::Type::Builtin)
        return false;
    const clang::BuiltinType *builtin_ty = static_cast<const clang::BuiltinType*>(c_type);
    switch (builtin_ty->getKind()) {
        case clang::BuiltinType::SChar:
        case clang::BuiltinType::Short:
        case clang::BuiltinType::Int:
        case clang::BuiltinType::Long:
        case clang::BuiltinType::LongLong:
        case clang::BuiltinType::Int128:
        case clang::BuiltinType::WChar_S:
            return true;
        default:
            return false;
    }
}

static bool c_is_unsigned_integer(Context *c, clang::QualType qt) {
    const clang::Type *c_type = qual_type_canon(qt);
    if (c_type->getTypeClass() != clang::Type::Builtin)
        return false;
    const clang::BuiltinType *builtin_ty = static_cast<const clang::BuiltinType*>(c_type);
    switch (builtin_ty->getKind()) {
        case clang::BuiltinType::Char_U:
        case clang::BuiltinType::UChar:
        case clang::BuiltinType::Char_S:
        case clang::BuiltinType::UShort:
        case clang::BuiltinType::UInt:
        case clang::BuiltinType::ULong:
        case clang::BuiltinType::ULongLong:
        case clang::BuiltinType::UInt128:
        case clang::BuiltinType::WChar_U:
            return true;
        default:
            return false;
    }
}

static bool c_is_builtin_type(Context *c, clang::QualType qt, clang::BuiltinType::Kind kind) {
    const clang::Type *c_type = qual_type_canon(qt);
    if (c_type->getTypeClass() != clang::Type::Builtin)
        return false;
    const clang::BuiltinType *builtin_ty = static_cast<const clang::BuiltinType*>(c_type);
    return builtin_ty->getKind() == kind;
}

static bool c_is_float(Context *c, clang::QualType qt) {
    const clang::Type *c_type = qt.getTypePtr();
    if (c_type->getTypeClass() != clang::Type::Builtin)
        return false;
    const clang::BuiltinType *builtin_ty = static_cast<const clang::BuiltinType*>(c_type);
    switch (builtin_ty->getKind()) {
        case clang::BuiltinType::Half:
        case clang::BuiltinType::Float:
        case clang::BuiltinType::Double:
        case clang::BuiltinType::Float128:
        case clang::BuiltinType::LongDouble:
            return true;
        default:
            return false;
    }
}

static bool qual_type_has_wrapping_overflow(Context *c, clang::QualType qt) {
    if (c_is_signed_integer(c, qt) || c_is_float(c, qt)) {
        // float and signed integer overflow is undefined behavior.
        return false;
    } else {
        // unsigned integer overflow wraps around.
        return true;
    }
}

static bool type_is_opaque(Context *c, const clang::Type *ty, const clang::SourceLocation &source_loc) {
    switch (ty->getTypeClass()) {
        case clang::Type::Builtin: {
            const clang::BuiltinType *builtin_ty = static_cast<const clang::BuiltinType*>(ty);
            return builtin_ty->getKind() == clang::BuiltinType::Void;
        }
        case clang::Type::Record: {
            const clang::RecordType *record_ty = static_cast<const clang::RecordType*>(ty);
            return record_ty->getDecl()->getDefinition() == nullptr;
        }
        case clang::Type::Elaborated: {
            const clang::ElaboratedType *elaborated_ty = static_cast<const clang::ElaboratedType*>(ty);
            return type_is_opaque(c, elaborated_ty->getNamedType().getTypePtr(), source_loc);
        }
        case clang::Type::Typedef: {
            const clang::TypedefType *typedef_ty = static_cast<const clang::TypedefType*>(ty);
            const clang::TypedefNameDecl *typedef_decl = typedef_ty->getDecl();
            return type_is_opaque(c, typedef_decl->getUnderlyingType().getTypePtr(), source_loc);
        }
        default:
            return false;
    }
}

static AstNode *trans_type(Context *c, const clang::Type *ty, const clang::SourceLocation &source_loc) {
    switch (ty->getTypeClass()) {
        case clang::Type::Builtin:
            {
                const clang::BuiltinType *builtin_ty = static_cast<const clang::BuiltinType*>(ty);
                switch (builtin_ty->getKind()) {
                    case clang::BuiltinType::Void:
                        return trans_create_node_symbol_str(c, "c_void");
                    case clang::BuiltinType::Bool:
                        return trans_create_node_symbol_str(c, "bool");
                    case clang::BuiltinType::Char_U:
                    case clang::BuiltinType::UChar:
                    case clang::BuiltinType::Char_S:
                    case clang::BuiltinType::Char8:
                        return trans_create_node_symbol_str(c, "u8");
                    case clang::BuiltinType::SChar:
                        return trans_create_node_symbol_str(c, "i8");
                    case clang::BuiltinType::UShort:
                        return trans_create_node_symbol_str(c, "c_ushort");
                    case clang::BuiltinType::UInt:
                        return trans_create_node_symbol_str(c, "c_uint");
                    case clang::BuiltinType::ULong:
                        return trans_create_node_symbol_str(c, "c_ulong");
                    case clang::BuiltinType::ULongLong:
                        return trans_create_node_symbol_str(c, "c_ulonglong");
                    case clang::BuiltinType::Short:
                        return trans_create_node_symbol_str(c, "c_short");
                    case clang::BuiltinType::Int:
                        return trans_create_node_symbol_str(c, "c_int");
                    case clang::BuiltinType::Long:
                        return trans_create_node_symbol_str(c, "c_long");
                    case clang::BuiltinType::LongLong:
                        return trans_create_node_symbol_str(c, "c_longlong");
                    case clang::BuiltinType::UInt128:
                        return trans_create_node_symbol_str(c, "u128");
                    case clang::BuiltinType::Int128:
                        return trans_create_node_symbol_str(c, "i128");
                    case clang::BuiltinType::Float:
                        return trans_create_node_symbol_str(c, "f32");
                    case clang::BuiltinType::Double:
                        return trans_create_node_symbol_str(c, "f64");
                    case clang::BuiltinType::Float128:
                        return trans_create_node_symbol_str(c, "f128");
                    case clang::BuiltinType::Float16:
                        return trans_create_node_symbol_str(c, "f16");
                    case clang::BuiltinType::LongDouble:
                        return trans_create_node_symbol_str(c, "c_longdouble");
<<<<<<< HEAD
                    case BuiltinType::WChar_U:
                    case BuiltinType::Char16:
                    case BuiltinType::Char32:
                    case BuiltinType::WChar_S:
                    case BuiltinType::Half:
                    case BuiltinType::NullPtr:
                    case BuiltinType::ObjCId:
                    case BuiltinType::ObjCClass:
                    case BuiltinType::ObjCSel:
                    case BuiltinType::OMPArraySection:
                    case BuiltinType::Dependent:
                    case BuiltinType::Overload:
                    case BuiltinType::BoundMember:
                    case BuiltinType::PseudoObject:
                    case BuiltinType::UnknownAny:
                    case BuiltinType::BuiltinFn:
                    case BuiltinType::ARCUnbridgedCast:
                    case BuiltinType::ShortAccum:
                    case BuiltinType::Accum:
                    case BuiltinType::LongAccum:
                    case BuiltinType::UShortAccum:
                    case BuiltinType::UAccum:
                    case BuiltinType::ULongAccum:

                    case BuiltinType::OCLImage1dRO:
                    case BuiltinType::OCLImage1dArrayRO:
                    case BuiltinType::OCLImage1dBufferRO:
                    case BuiltinType::OCLImage2dRO:
                    case BuiltinType::OCLImage2dArrayRO:
                    case BuiltinType::OCLImage2dDepthRO:
                    case BuiltinType::OCLImage2dArrayDepthRO:
                    case BuiltinType::OCLImage2dMSAARO:
                    case BuiltinType::OCLImage2dArrayMSAARO:
                    case BuiltinType::OCLImage2dMSAADepthRO:
                    case BuiltinType::OCLImage2dArrayMSAADepthRO:
                    case BuiltinType::OCLImage3dRO:
                    case BuiltinType::OCLImage1dWO:
                    case BuiltinType::OCLImage1dArrayWO:
                    case BuiltinType::OCLImage1dBufferWO:
                    case BuiltinType::OCLImage2dWO:
                    case BuiltinType::OCLImage2dArrayWO:
                    case BuiltinType::OCLImage2dDepthWO:
                    case BuiltinType::OCLImage2dArrayDepthWO:
                    case BuiltinType::OCLImage2dMSAAWO:
                    case BuiltinType::OCLImage2dArrayMSAAWO:
                    case BuiltinType::OCLImage2dMSAADepthWO:
                    case BuiltinType::OCLImage2dArrayMSAADepthWO:
                    case BuiltinType::OCLImage3dWO:
                    case BuiltinType::OCLImage1dRW:
                    case BuiltinType::OCLImage1dArrayRW:
                    case BuiltinType::OCLImage1dBufferRW:
                    case BuiltinType::OCLImage2dRW:
                    case BuiltinType::OCLImage2dArrayRW:
                    case BuiltinType::OCLImage2dDepthRW:
                    case BuiltinType::OCLImage2dArrayDepthRW:
                    case BuiltinType::OCLImage2dMSAARW:
                    case BuiltinType::OCLImage2dArrayMSAARW:
                    case BuiltinType::OCLImage2dMSAADepthRW:
                    case BuiltinType::OCLImage2dArrayMSAADepthRW:
                    case BuiltinType::OCLImage3dRW:
                    case BuiltinType::OCLSampler:
                    case BuiltinType::OCLEvent:
                    case BuiltinType::OCLClkEvent:
                    case BuiltinType::OCLQueue:
                    case BuiltinType::OCLReserveID:
                    case BuiltinType::ShortFract:
                    case BuiltinType::Fract:
                    case BuiltinType::LongFract:
                    case BuiltinType::UShortFract:
                    case BuiltinType::UFract:
                    case BuiltinType::ULongFract:
                    case BuiltinType::SatShortAccum:
                    case BuiltinType::SatAccum:
                    case BuiltinType::SatLongAccum:
                    case BuiltinType::SatUShortAccum:
                    case BuiltinType::SatUAccum:
                    case BuiltinType::SatULongAccum:
                    case BuiltinType::SatShortFract:
                    case BuiltinType::SatFract:
                    case BuiltinType::SatLongFract:
                    case BuiltinType::SatUShortFract:
                    case BuiltinType::SatUFract:
                    case BuiltinType::SatULongFract:
                    case BuiltinType::OCLIntelSubgroupAVCMcePayload:
                    case BuiltinType::OCLIntelSubgroupAVCImePayload:
                    case BuiltinType::OCLIntelSubgroupAVCRefPayload:
                    case BuiltinType::OCLIntelSubgroupAVCSicPayload:
                    case BuiltinType::OCLIntelSubgroupAVCMceResult:
                    case BuiltinType::OCLIntelSubgroupAVCImeResult:
                    case BuiltinType::OCLIntelSubgroupAVCRefResult:
                    case BuiltinType::OCLIntelSubgroupAVCSicResult:
                    case BuiltinType::OCLIntelSubgroupAVCImeResultSingleRefStreamout:
                    case BuiltinType::OCLIntelSubgroupAVCImeResultDualRefStreamout:
                    case BuiltinType::OCLIntelSubgroupAVCImeSingleRefStreamin:
                    case BuiltinType::OCLIntelSubgroupAVCImeDualRefStreamin:
=======
                    case clang::BuiltinType::WChar_U:
                    case clang::BuiltinType::Char16:
                    case clang::BuiltinType::Char32:
                    case clang::BuiltinType::WChar_S:
                    case clang::BuiltinType::Half:
                    case clang::BuiltinType::NullPtr:
                    case clang::BuiltinType::ObjCId:
                    case clang::BuiltinType::ObjCClass:
                    case clang::BuiltinType::ObjCSel:
                    case clang::BuiltinType::OMPArraySection:
                    case clang::BuiltinType::Dependent:
                    case clang::BuiltinType::Overload:
                    case clang::BuiltinType::BoundMember:
                    case clang::BuiltinType::PseudoObject:
                    case clang::BuiltinType::UnknownAny:
                    case clang::BuiltinType::BuiltinFn:
                    case clang::BuiltinType::ARCUnbridgedCast:
                    case clang::BuiltinType::ShortAccum:
                    case clang::BuiltinType::Accum:
                    case clang::BuiltinType::LongAccum:
                    case clang::BuiltinType::UShortAccum:
                    case clang::BuiltinType::UAccum:
                    case clang::BuiltinType::ULongAccum:

                    case clang::BuiltinType::OCLImage1dRO:
                    case clang::BuiltinType::OCLImage1dArrayRO:
                    case clang::BuiltinType::OCLImage1dBufferRO:
                    case clang::BuiltinType::OCLImage2dRO:
                    case clang::BuiltinType::OCLImage2dArrayRO:
                    case clang::BuiltinType::OCLImage2dDepthRO:
                    case clang::BuiltinType::OCLImage2dArrayDepthRO:
                    case clang::BuiltinType::OCLImage2dMSAARO:
                    case clang::BuiltinType::OCLImage2dArrayMSAARO:
                    case clang::BuiltinType::OCLImage2dMSAADepthRO:
                    case clang::BuiltinType::OCLImage2dArrayMSAADepthRO:
                    case clang::BuiltinType::OCLImage3dRO:
                    case clang::BuiltinType::OCLImage1dWO:
                    case clang::BuiltinType::OCLImage1dArrayWO:
                    case clang::BuiltinType::OCLImage1dBufferWO:
                    case clang::BuiltinType::OCLImage2dWO:
                    case clang::BuiltinType::OCLImage2dArrayWO:
                    case clang::BuiltinType::OCLImage2dDepthWO:
                    case clang::BuiltinType::OCLImage2dArrayDepthWO:
                    case clang::BuiltinType::OCLImage2dMSAAWO:
                    case clang::BuiltinType::OCLImage2dArrayMSAAWO:
                    case clang::BuiltinType::OCLImage2dMSAADepthWO:
                    case clang::BuiltinType::OCLImage2dArrayMSAADepthWO:
                    case clang::BuiltinType::OCLImage3dWO:
                    case clang::BuiltinType::OCLImage1dRW:
                    case clang::BuiltinType::OCLImage1dArrayRW:
                    case clang::BuiltinType::OCLImage1dBufferRW:
                    case clang::BuiltinType::OCLImage2dRW:
                    case clang::BuiltinType::OCLImage2dArrayRW:
                    case clang::BuiltinType::OCLImage2dDepthRW:
                    case clang::BuiltinType::OCLImage2dArrayDepthRW:
                    case clang::BuiltinType::OCLImage2dMSAARW:
                    case clang::BuiltinType::OCLImage2dArrayMSAARW:
                    case clang::BuiltinType::OCLImage2dMSAADepthRW:
                    case clang::BuiltinType::OCLImage2dArrayMSAADepthRW:
                    case clang::BuiltinType::OCLImage3dRW:
                    case clang::BuiltinType::OCLSampler:
                    case clang::BuiltinType::OCLEvent:
                    case clang::BuiltinType::OCLClkEvent:
                    case clang::BuiltinType::OCLQueue:
                    case clang::BuiltinType::OCLReserveID:
                    case clang::BuiltinType::ShortFract:
                    case clang::BuiltinType::Fract:
                    case clang::BuiltinType::LongFract:
                    case clang::BuiltinType::UShortFract:
                    case clang::BuiltinType::UFract:
                    case clang::BuiltinType::ULongFract:
                    case clang::BuiltinType::SatShortAccum:
                    case clang::BuiltinType::SatAccum:
                    case clang::BuiltinType::SatLongAccum:
                    case clang::BuiltinType::SatUShortAccum:
                    case clang::BuiltinType::SatUAccum:
                    case clang::BuiltinType::SatULongAccum:
                    case clang::BuiltinType::SatShortFract:
                    case clang::BuiltinType::SatFract:
                    case clang::BuiltinType::SatLongFract:
                    case clang::BuiltinType::SatUShortFract:
                    case clang::BuiltinType::SatUFract:
                    case clang::BuiltinType::SatULongFract:
>>>>>>> 9753e875
                        emit_warning(c, source_loc, "unsupported builtin type");
                        return nullptr;
                }
                break;
            }
        case clang::Type::Pointer:
            {
                const clang::PointerType *pointer_ty = static_cast<const clang::PointerType*>(ty);
                clang::QualType child_qt = pointer_ty->getPointeeType();
                AstNode *child_node = trans_qual_type(c, child_qt, source_loc);
                if (child_node == nullptr) {
                    emit_warning(c, source_loc, "pointer to unsupported type");
                    return nullptr;
                }

                if (qual_type_child_is_fn_proto(child_qt)) {
                    return trans_create_node_prefix_op(c, PrefixOpOptional, child_node);
                }

                if (type_is_opaque(c, child_qt.getTypePtr(), source_loc)) {
                    AstNode *pointer_node = trans_create_node_ptr_type(c, child_qt.isConstQualified(),
                            child_qt.isVolatileQualified(), child_node, PtrLenSingle);
                    return trans_create_node_prefix_op(c, PrefixOpOptional, pointer_node);
                } else {
                    return trans_create_node_ptr_type(c, child_qt.isConstQualified(),
                            child_qt.isVolatileQualified(), child_node, PtrLenC);
                }
            }
        case clang::Type::Typedef:
            {
                const clang::TypedefType *typedef_ty = static_cast<const clang::TypedefType*>(ty);
                const clang::TypedefNameDecl *typedef_decl = typedef_ty->getDecl();
                return resolve_typedef_decl(c, typedef_decl);
            }
        case clang::Type::Elaborated:
            {
                const clang::ElaboratedType *elaborated_ty = static_cast<const clang::ElaboratedType*>(ty);
                switch (elaborated_ty->getKeyword()) {
                    case clang::ETK_Struct:
                    case clang::ETK_Enum:
                    case clang::ETK_Union:
                        return trans_qual_type(c, elaborated_ty->getNamedType(), source_loc);
                    case clang::ETK_Interface:
                    case clang::ETK_Class:
                    case clang::ETK_Typename:
                    case clang::ETK_None:
                        emit_warning(c, source_loc, "unsupported elaborated type");
                        return nullptr;
                }
            }
        case clang::Type::FunctionProto:
        case clang::Type::FunctionNoProto:
            {
                const clang::FunctionType *fn_ty = static_cast<const clang::FunctionType*>(ty);

                AstNode *proto_node = trans_create_node(c, NodeTypeFnProto);
                switch (fn_ty->getCallConv()) {
                    case clang::CC_C:           // __attribute__((cdecl))
                        proto_node->data.fn_proto.cc = CallingConventionC;
                        proto_node->data.fn_proto.is_extern = true;
                        break;
                    case clang::CC_X86StdCall:  // __attribute__((stdcall))
                        proto_node->data.fn_proto.cc = CallingConventionStdcall;
                        break;
                    case clang::CC_X86FastCall: // __attribute__((fastcall))
                        emit_warning(c, source_loc, "unsupported calling convention: x86 fastcall");
                        return nullptr;
                    case clang::CC_X86ThisCall: // __attribute__((thiscall))
                        emit_warning(c, source_loc, "unsupported calling convention: x86 thiscall");
                        return nullptr;
                    case clang::CC_X86VectorCall: // __attribute__((vectorcall))
                        emit_warning(c, source_loc, "unsupported calling convention: x86 vectorcall");
                        return nullptr;
                    case clang::CC_X86Pascal:   // __attribute__((pascal))
                        emit_warning(c, source_loc, "unsupported calling convention: x86 pascal");
                        return nullptr;
                    case clang::CC_Win64: // __attribute__((ms_abi))
                        emit_warning(c, source_loc, "unsupported calling convention: win64");
                        return nullptr;
                    case clang::CC_X86_64SysV:  // __attribute__((sysv_abi))
                        emit_warning(c, source_loc, "unsupported calling convention: x86 64sysv");
                        return nullptr;
                    case clang::CC_X86RegCall:
                        emit_warning(c, source_loc, "unsupported calling convention: x86 reg");
                        return nullptr;
                    case clang::CC_AAPCS:       // __attribute__((pcs("aapcs")))
                        emit_warning(c, source_loc, "unsupported calling convention: aapcs");
                        return nullptr;
                    case clang::CC_AAPCS_VFP:   // __attribute__((pcs("aapcs-vfp")))
                        emit_warning(c, source_loc, "unsupported calling convention: aapcs-vfp");
                        return nullptr;
                    case clang::CC_IntelOclBicc: // __attribute__((intel_ocl_bicc))
                        emit_warning(c, source_loc, "unsupported calling convention: intel_ocl_bicc");
                        return nullptr;
                    case clang::CC_SpirFunction: // default for OpenCL functions on SPIR target
                        emit_warning(c, source_loc, "unsupported calling convention: SPIR function");
                        return nullptr;
                    case clang::CC_OpenCLKernel:
                        emit_warning(c, source_loc, "unsupported calling convention: OpenCLKernel");
                        return nullptr;
                    case clang::CC_Swift:
                        emit_warning(c, source_loc, "unsupported calling convention: Swift");
                        return nullptr;
                    case clang::CC_PreserveMost:
                        emit_warning(c, source_loc, "unsupported calling convention: PreserveMost");
                        return nullptr;
                    case clang::CC_PreserveAll:
                        emit_warning(c, source_loc, "unsupported calling convention: PreserveAll");
                        return nullptr;
                    case CC_AArch64VectorCall:
                        emit_warning(c, source_loc, "unsupported calling convention: AArch64VectorCall");
                        return nullptr;
                }

                if (fn_ty->getNoReturnAttr()) {
                    proto_node->data.fn_proto.return_type = trans_create_node_symbol_str(c, "noreturn");
                } else {
                    proto_node->data.fn_proto.return_type = trans_qual_type(c, fn_ty->getReturnType(),
                            source_loc);
                    if (proto_node->data.fn_proto.return_type == nullptr) {
                        emit_warning(c, source_loc, "unsupported function proto return type");
                        return nullptr;
                    }
                    // convert c_void to actual void (only for return type)
                    // we do want to look at the AstNode instead of clang::QualType, because
                    // if they do something like:
                    //     typedef Foo void;
                    //     void foo(void) -> Foo;
                    // we want to keep the return type AST node.
                    if (is_c_void_type(proto_node->data.fn_proto.return_type)) {
                        proto_node->data.fn_proto.return_type = trans_create_node_symbol_str(c, "void");
                    }
                }

                //emit_warning(c, source_loc, "TODO figure out fn prototype fn name");
                const char *fn_name = nullptr;
                if (fn_name != nullptr) {
                    proto_node->data.fn_proto.name = buf_create_from_str(fn_name);
                }

                if (ty->getTypeClass() == clang::Type::FunctionNoProto) {
                    return proto_node;
                }

                const clang::FunctionProtoType *fn_proto_ty = static_cast<const clang::FunctionProtoType*>(ty);

                proto_node->data.fn_proto.is_var_args = fn_proto_ty->isVariadic();
                size_t param_count = fn_proto_ty->getNumParams();

                for (size_t i = 0; i < param_count; i += 1) {
                    clang::QualType qt = fn_proto_ty->getParamType(i);
                    AstNode *param_type_node = trans_qual_type(c, qt, source_loc);

                    if (param_type_node == nullptr) {
                        emit_warning(c, source_loc, "unresolved function proto parameter type");
                        return nullptr;
                    }

                    AstNode *param_node = trans_create_node(c, NodeTypeParamDecl);
                    //emit_warning(c, source_loc, "TODO figure out fn prototype param name");
                    const char *param_name = nullptr;
                    if (param_name != nullptr) {
                        param_node->data.param_decl.name = buf_create_from_str(param_name);
                    }
                    param_node->data.param_decl.is_noalias = qt.isRestrictQualified();
                    param_node->data.param_decl.type = param_type_node;
                    proto_node->data.fn_proto.params.append(param_node);
                }
                // TODO check for always_inline attribute
                // TODO check for align attribute

                return proto_node;
            }
        case clang::Type::Record:
            {
                const clang::RecordType *record_ty = static_cast<const clang::RecordType*>(ty);
                return resolve_record_decl(c, record_ty->getDecl());
            }
        case clang::Type::Enum:
            {
                const clang::EnumType *enum_ty = static_cast<const clang::EnumType*>(ty);
                return resolve_enum_decl(c, enum_ty->getDecl());
            }
        case clang::Type::ConstantArray:
            {
                const clang::ConstantArrayType *const_arr_ty = static_cast<const clang::ConstantArrayType *>(ty);
                AstNode *child_type_node = trans_qual_type(c, const_arr_ty->getElementType(), source_loc);
                if (child_type_node == nullptr) {
                    emit_warning(c, source_loc, "unresolved array element type");
                    return nullptr;
                }
                uint64_t size = const_arr_ty->getSize().getLimitedValue();
                AstNode *size_node = trans_create_node_unsigned(c, size);
                return trans_create_node_array_type(c, size_node, child_type_node);
            }
        case clang::Type::Paren:
            {
                const clang::ParenType *paren_ty = static_cast<const clang::ParenType *>(ty);
                return trans_qual_type(c, paren_ty->getInnerType(), source_loc);
            }
        case clang::Type::Decayed:
            {
                const clang::DecayedType *decayed_ty = static_cast<const clang::DecayedType *>(ty);
                return trans_qual_type(c, decayed_ty->getDecayedType(), source_loc);
            }
        case clang::Type::Attributed:
            {
                const clang::AttributedType *attributed_ty = static_cast<const clang::AttributedType *>(ty);
                return trans_qual_type(c, attributed_ty->getEquivalentType(), source_loc);
            }
        case clang::Type::IncompleteArray:
            {
                const clang::IncompleteArrayType *incomplete_array_ty = static_cast<const clang::IncompleteArrayType *>(ty);
                clang::QualType child_qt = incomplete_array_ty->getElementType();
                AstNode *child_type_node = trans_qual_type(c, child_qt, source_loc);
                if (child_type_node == nullptr) {
                    emit_warning(c, source_loc, "unresolved array element type");
                    return nullptr;
                }
                AstNode *pointer_node = trans_create_node_ptr_type(c, child_qt.isConstQualified(),
                        child_qt.isVolatileQualified(), child_type_node, PtrLenC);
                return pointer_node;
            }
        case clang::Type::BlockPointer:
        case clang::Type::LValueReference:
        case clang::Type::RValueReference:
        case clang::Type::MemberPointer:
        case clang::Type::VariableArray:
        case clang::Type::DependentSizedArray:
        case clang::Type::DependentSizedExtVector:
        case clang::Type::Vector:
        case clang::Type::ExtVector:
        case clang::Type::UnresolvedUsing:
        case clang::Type::Adjusted:
        case clang::Type::TypeOfExpr:
        case clang::Type::TypeOf:
        case clang::Type::Decltype:
        case clang::Type::UnaryTransform:
        case clang::Type::TemplateTypeParm:
        case clang::Type::SubstTemplateTypeParm:
        case clang::Type::SubstTemplateTypeParmPack:
        case clang::Type::TemplateSpecialization:
        case clang::Type::Auto:
        case clang::Type::InjectedClassName:
        case clang::Type::DependentName:
        case clang::Type::DependentTemplateSpecialization:
        case clang::Type::PackExpansion:
        case clang::Type::ObjCObject:
        case clang::Type::ObjCInterface:
        case clang::Type::Complex:
        case clang::Type::ObjCObjectPointer:
        case clang::Type::Atomic:
        case clang::Type::Pipe:
        case clang::Type::ObjCTypeParam:
        case clang::Type::DeducedTemplateSpecialization:
        case clang::Type::DependentAddressSpace:
        case clang::Type::DependentVector:
            emit_warning(c, source_loc, "unsupported type: '%s'", ty->getTypeClassName());
            return nullptr;
    }
    zig_unreachable();
}

static AstNode *trans_qual_type(Context *c, clang::QualType qt, const clang::SourceLocation &source_loc) {
    return trans_type(c, qt.getTypePtr(), source_loc);
}

static int trans_compound_stmt_inline(Context *c, TransScope *scope, const clang::CompoundStmt *stmt,
        AstNode *block_node, TransScope **out_node_scope)
{
    assert(block_node->type == NodeTypeBlock);
    for (clang::CompoundStmt::const_body_iterator it = stmt->body_begin(), end_it = stmt->body_end(); it != end_it; ++it) {
        AstNode *child_node;
        scope = trans_stmt(c, scope, *it, &child_node);
        if (scope == nullptr)
            return ErrorUnexpected;
        if (child_node != nullptr)
            block_node->data.block.statements.append(child_node);
    }
    if (out_node_scope != nullptr) {
        *out_node_scope = scope;
    }
    return ErrorNone;
}

static AstNode *trans_compound_stmt(Context *c, TransScope *scope, const clang::CompoundStmt *stmt,
        TransScope **out_node_scope)
{
    TransScopeBlock *child_scope_block = trans_scope_block_create(c, scope);
    if (trans_compound_stmt_inline(c, &child_scope_block->base, stmt, child_scope_block->node, out_node_scope))
        return nullptr;
    return child_scope_block->node;
}

static AstNode *trans_return_stmt(Context *c, TransScope *scope, const clang::ReturnStmt *stmt) {
    const clang::Expr *value_expr = stmt->getRetValue();
    if (value_expr == nullptr) {
        return trans_create_node(c, NodeTypeReturnExpr);
    } else {
        AstNode *return_node = trans_create_node(c, NodeTypeReturnExpr);
        return_node->data.return_expr.expr = trans_expr(c, ResultUsedYes, scope, value_expr, TransRValue);
        if (return_node->data.return_expr.expr == nullptr)
            return nullptr;
        return return_node;
    }
}

<<<<<<< HEAD
static AstNode *trans_integer_literal(Context *c, const IntegerLiteral *stmt) {
    Expr::EvalResult result;
    if (!stmt->EvaluateAsInt(result, *c->ctx)) {
        emit_warning(c, stmt->getBeginLoc(), "invalid integer literal");
=======
static AstNode *trans_integer_literal(Context *c, const clang::IntegerLiteral *stmt) {
    llvm::APSInt result;
    if (!stmt->EvaluateAsInt(result, *reinterpret_cast<clang::ASTContext *>(c->ctx))) {
        emit_warning(c, stmt->getLocStart(), "invalid integer literal");
>>>>>>> 9753e875
        return nullptr;
    }
    return trans_create_node_apint(c, result.Val.getInt());
}

static AstNode *trans_constant_expr(Context *c, const ConstantExpr *expr) {
    Expr::EvalResult result;
    if (!expr->EvaluateAsConstantExpr(result, Expr::EvaluateForCodeGen, *c->ctx)) {
        emit_warning(c, expr->getBeginLoc(), "invalid constant expression");
        return nullptr;
    }
    return trans_ap_value(c, &result.Val, expr->getType(), expr->getBeginLoc());
}

static AstNode *trans_conditional_operator(Context *c, ResultUsed result_used, TransScope *scope,
        const clang::ConditionalOperator *stmt)
{
    AstNode *node = trans_create_node(c, NodeTypeIfBoolExpr);

    clang::Expr *cond_expr = stmt->getCond();
    clang::Expr *true_expr = stmt->getTrueExpr();
    clang::Expr *false_expr = stmt->getFalseExpr();

    node->data.if_bool_expr.condition = trans_expr(c, ResultUsedYes, scope, cond_expr, TransRValue);
    if (node->data.if_bool_expr.condition == nullptr)
        return nullptr;

    node->data.if_bool_expr.then_block = trans_expr(c, result_used, scope, true_expr, TransRValue);
    if (node->data.if_bool_expr.then_block == nullptr)
        return nullptr;

    node->data.if_bool_expr.else_node = trans_expr(c, result_used, scope, false_expr, TransRValue);
    if (node->data.if_bool_expr.else_node == nullptr)
        return nullptr;

    return maybe_suppress_result(c, result_used, node);
}

static AstNode *trans_create_bin_op(Context *c, TransScope *scope, clang::Expr *lhs, BinOpType bin_op, clang::Expr *rhs) {
    AstNode *node = trans_create_node(c, NodeTypeBinOpExpr);
    node->data.bin_op_expr.bin_op = bin_op;

    node->data.bin_op_expr.op1 = trans_expr(c, ResultUsedYes, scope, lhs, TransRValue);
    if (node->data.bin_op_expr.op1 == nullptr)
        return nullptr;

    node->data.bin_op_expr.op2 = trans_expr(c, ResultUsedYes, scope, rhs, TransRValue);
    if (node->data.bin_op_expr.op2 == nullptr)
        return nullptr;

    return node;
}

static AstNode *trans_create_bool_bin_op(Context *c, TransScope *scope, clang::Expr *lhs, BinOpType bin_op, clang::Expr *rhs) {
    assert(bin_op == BinOpTypeBoolAnd || bin_op == BinOpTypeBoolOr);
    AstNode *node = trans_create_node(c, NodeTypeBinOpExpr);
    node->data.bin_op_expr.bin_op = bin_op;

    node->data.bin_op_expr.op1 = trans_bool_expr(c, ResultUsedYes, scope, lhs, TransRValue);
    if (node->data.bin_op_expr.op1 == nullptr)
        return nullptr;

    node->data.bin_op_expr.op2 = trans_bool_expr(c, ResultUsedYes, scope, rhs, TransRValue);
    if (node->data.bin_op_expr.op2 == nullptr)
        return nullptr;

    return node;
}

static AstNode *trans_create_assign(Context *c, ResultUsed result_used, TransScope *scope, clang::Expr *lhs, clang::Expr *rhs) {
    if (result_used == ResultUsedNo) {
        // common case
        AstNode *node = trans_create_node(c, NodeTypeBinOpExpr);
        node->data.bin_op_expr.bin_op = BinOpTypeAssign;

        node->data.bin_op_expr.op1 = trans_expr(c, ResultUsedYes, scope, lhs, TransLValue);
        if (node->data.bin_op_expr.op1 == nullptr)
            return nullptr;

        node->data.bin_op_expr.op2 = trans_expr(c, ResultUsedYes, scope, rhs, TransRValue);
        if (node->data.bin_op_expr.op2 == nullptr)
            return nullptr;

        return node;
    } else {
        // worst case
        // c: lhs = rhs
        // zig: x: {
        // zig:     const _tmp = rhs;
        // zig:     lhs = _tmp;
        // zig:     break :x _tmp
        // zig: }

        TransScopeBlock *child_scope = trans_scope_block_create(c, scope);
        Buf *label_name = buf_create_from_str("x");
        child_scope->node->data.block.name = label_name;

        // const _tmp = rhs;
        AstNode *rhs_node = trans_expr(c, ResultUsedYes, &child_scope->base, rhs, TransRValue);
        if (rhs_node == nullptr) return nullptr;
        // TODO: avoid name collisions with generated variable names
        Buf* tmp_var_name = buf_create_from_str("_tmp");
        AstNode *tmp_var_decl = trans_create_node_var_decl_local(c, true, tmp_var_name, nullptr, rhs_node);
        child_scope->node->data.block.statements.append(tmp_var_decl);

        // lhs = _tmp;
        AstNode *lhs_node = trans_expr(c, ResultUsedYes, &child_scope->base, lhs, TransLValue);
        if (lhs_node == nullptr) return nullptr;
        child_scope->node->data.block.statements.append(
            trans_create_node_bin_op(c, lhs_node, BinOpTypeAssign,
                trans_create_node_symbol(c, tmp_var_name)));

        // break :x _tmp
        AstNode *tmp_symbol_node = trans_create_node_symbol(c, tmp_var_name);
        child_scope->node->data.block.statements.append(trans_create_node_break(c, label_name, tmp_symbol_node));

        return child_scope->node;
    }
}

static AstNode *trans_create_shift_op(Context *c, TransScope *scope, clang::QualType result_type,
        clang::Expr *lhs_expr, BinOpType bin_op, clang::Expr *rhs_expr)
{
<<<<<<< HEAD
    const SourceLocation &rhs_location = rhs_expr->getBeginLoc();
=======
    const clang::SourceLocation &rhs_location = rhs_expr->getLocStart();
>>>>>>> 9753e875
    AstNode *rhs_type = qual_type_to_log2_int_ref(c, result_type, rhs_location);
    // lhs >> u5(rh)

    AstNode *lhs = trans_expr(c, ResultUsedYes, scope, lhs_expr, TransLValue);
    if (lhs == nullptr) return nullptr;

    AstNode *rhs = trans_expr(c, ResultUsedYes, scope, rhs_expr, TransRValue);
    if (rhs == nullptr) return nullptr;
    AstNode *coerced_rhs = trans_create_node_fn_call_1(c, rhs_type, rhs);

    return trans_create_node_bin_op(c, lhs, bin_op, coerced_rhs);
}

static AstNode *trans_binary_operator(Context *c, ResultUsed result_used, TransScope *scope, const clang::BinaryOperator *stmt) {
    switch (stmt->getOpcode()) {
<<<<<<< HEAD
        case BO_PtrMemD:
            emit_warning(c, stmt->getBeginLoc(), "TODO handle more C binary operators: BO_PtrMemD");
            return nullptr;
        case BO_PtrMemI:
            emit_warning(c, stmt->getBeginLoc(), "TODO handle more C binary operators: BO_PtrMemI");
            return nullptr;
        case BO_Cmp:
            emit_warning(c, stmt->getBeginLoc(), "TODO handle more C binary operators: BO_Cmp");
=======
        case clang::BO_PtrMemD:
            emit_warning(c, stmt->getLocStart(), "TODO handle more C binary operators: clang::BO_PtrMemD");
            return nullptr;
        case clang::BO_PtrMemI:
            emit_warning(c, stmt->getLocStart(), "TODO handle more C binary operators: clang::BO_PtrMemI");
            return nullptr;
        case clang::BO_Cmp:
            emit_warning(c, stmt->getLocStart(), "TODO handle more C binary operators: clang::BO_Cmp");
>>>>>>> 9753e875
            return nullptr;
        case clang::BO_Mul:
            return trans_create_bin_op(c, scope, stmt->getLHS(),
                qual_type_has_wrapping_overflow(c, stmt->getType()) ? BinOpTypeMultWrap : BinOpTypeMult,
                stmt->getRHS());
        case clang::BO_Div:
            if (qual_type_has_wrapping_overflow(c, stmt->getType())) {
                // unsigned/float division uses the operator
                return trans_create_bin_op(c, scope, stmt->getLHS(), BinOpTypeDiv, stmt->getRHS());
            } else {
                // signed integer division uses @divTrunc
                AstNode *fn_call = trans_create_node_builtin_fn_call_str(c, "divTrunc");
                AstNode *lhs = trans_expr(c, ResultUsedYes, scope, stmt->getLHS(), TransLValue);
                if (lhs == nullptr) return nullptr;
                fn_call->data.fn_call_expr.params.append(lhs);
                AstNode *rhs = trans_expr(c, ResultUsedYes, scope, stmt->getRHS(), TransLValue);
                if (rhs == nullptr) return nullptr;
                fn_call->data.fn_call_expr.params.append(rhs);
                return fn_call;
            }
        case clang::BO_Rem:
            if (qual_type_has_wrapping_overflow(c, stmt->getType())) {
                // unsigned/float division uses the operator
                return trans_create_bin_op(c, scope, stmt->getLHS(), BinOpTypeMod, stmt->getRHS());
            } else {
                // signed integer division uses @rem
                AstNode *fn_call = trans_create_node_builtin_fn_call_str(c, "rem");
                AstNode *lhs = trans_expr(c, ResultUsedYes, scope, stmt->getLHS(), TransLValue);
                if (lhs == nullptr) return nullptr;
                fn_call->data.fn_call_expr.params.append(lhs);
                AstNode *rhs = trans_expr(c, ResultUsedYes, scope, stmt->getRHS(), TransLValue);
                if (rhs == nullptr) return nullptr;
                fn_call->data.fn_call_expr.params.append(rhs);
                return fn_call;
            }
        case clang::BO_Add:
            return trans_create_bin_op(c, scope, stmt->getLHS(),
                qual_type_has_wrapping_overflow(c, stmt->getType()) ? BinOpTypeAddWrap : BinOpTypeAdd,
                stmt->getRHS());
        case clang::BO_Sub:
            return trans_create_bin_op(c, scope, stmt->getLHS(),
                qual_type_has_wrapping_overflow(c, stmt->getType()) ? BinOpTypeSubWrap : BinOpTypeSub,
                stmt->getRHS());
        case clang::BO_Shl:
            return trans_create_shift_op(c, scope, stmt->getType(), stmt->getLHS(), BinOpTypeBitShiftLeft, stmt->getRHS());
        case clang::BO_Shr:
            return trans_create_shift_op(c, scope, stmt->getType(), stmt->getLHS(), BinOpTypeBitShiftRight, stmt->getRHS());
        case clang::BO_LT:
            return trans_create_bin_op(c, scope, stmt->getLHS(), BinOpTypeCmpLessThan, stmt->getRHS());
        case clang::BO_GT:
            return trans_create_bin_op(c, scope, stmt->getLHS(), BinOpTypeCmpGreaterThan, stmt->getRHS());
        case clang::BO_LE:
            return trans_create_bin_op(c, scope, stmt->getLHS(), BinOpTypeCmpLessOrEq, stmt->getRHS());
        case clang::BO_GE:
            return trans_create_bin_op(c, scope, stmt->getLHS(), BinOpTypeCmpGreaterOrEq, stmt->getRHS());
        case clang::BO_EQ:
            return trans_create_bin_op(c, scope, stmt->getLHS(), BinOpTypeCmpEq, stmt->getRHS());
        case clang::BO_NE:
            return trans_create_bin_op(c, scope, stmt->getLHS(), BinOpTypeCmpNotEq, stmt->getRHS());
        case clang::BO_And:
            return trans_create_bin_op(c, scope, stmt->getLHS(), BinOpTypeBinAnd, stmt->getRHS());
        case clang::BO_Xor:
            return trans_create_bin_op(c, scope, stmt->getLHS(), BinOpTypeBinXor, stmt->getRHS());
        case clang::BO_Or:
            return trans_create_bin_op(c, scope, stmt->getLHS(), BinOpTypeBinOr, stmt->getRHS());
        case clang::BO_LAnd:
            return trans_create_bool_bin_op(c, scope, stmt->getLHS(), BinOpTypeBoolAnd, stmt->getRHS());
        case clang::BO_LOr:
            return trans_create_bool_bin_op(c, scope, stmt->getLHS(), BinOpTypeBoolOr, stmt->getRHS());
        case clang::BO_Assign:
            return trans_create_assign(c, result_used, scope, stmt->getLHS(), stmt->getRHS());
        case clang::BO_Comma:
            {
                TransScopeBlock *scope_block = trans_scope_block_create(c, scope);
                Buf *label_name = buf_create_from_str("x");
                scope_block->node->data.block.name = label_name;

                AstNode *lhs = trans_expr(c, ResultUsedNo, &scope_block->base, stmt->getLHS(), TransRValue);
                if (lhs == nullptr)
                    return nullptr;
                scope_block->node->data.block.statements.append(maybe_suppress_result(c, ResultUsedNo, lhs));

                AstNode *rhs = trans_expr(c, result_used, &scope_block->base, stmt->getRHS(), TransRValue);
                if (rhs == nullptr)
                    return nullptr;
                scope_block->node->data.block.statements.append(trans_create_node_break(c, label_name, maybe_suppress_result(c, result_used, rhs)));
                return scope_block->node;
            }
        case clang::BO_MulAssign:
        case clang::BO_DivAssign:
        case clang::BO_RemAssign:
        case clang::BO_AddAssign:
        case clang::BO_SubAssign:
        case clang::BO_ShlAssign:
        case clang::BO_ShrAssign:
        case clang::BO_AndAssign:
        case clang::BO_XorAssign:
        case clang::BO_OrAssign:
            zig_unreachable();
    }

    zig_unreachable();
}

static AstNode *trans_create_compound_assign_shift(Context *c, ResultUsed result_used, TransScope *scope,
        const clang::CompoundAssignOperator *stmt, BinOpType assign_op, BinOpType bin_op)
{
<<<<<<< HEAD
    const SourceLocation &rhs_location = stmt->getRHS()->getBeginLoc();
=======
    const clang::SourceLocation &rhs_location = stmt->getRHS()->getLocStart();
>>>>>>> 9753e875
    AstNode *rhs_type = qual_type_to_log2_int_ref(c, stmt->getComputationLHSType(), rhs_location);

    bool use_intermediate_casts = stmt->getComputationLHSType().getTypePtr() != stmt->getComputationResultType().getTypePtr();
    if (!use_intermediate_casts && result_used == ResultUsedNo) {
        // simple common case, where the C and Zig are identical:
        // lhs >>= rhs
        AstNode *lhs = trans_expr(c, ResultUsedYes, scope, stmt->getLHS(), TransLValue);
        if (lhs == nullptr) return nullptr;

        AstNode *rhs = trans_expr(c, ResultUsedYes, scope, stmt->getRHS(), TransRValue);
        if (rhs == nullptr) return nullptr;
        AstNode *coerced_rhs = trans_create_node_fn_call_1(c, rhs_type, rhs);

        return trans_create_node_bin_op(c, lhs, assign_op, coerced_rhs);
    } else {
        // need more complexity. worst case, this looks like this:
        // c:   lhs >>= rhs
        // zig: x: {
        // zig:     const _ref = &lhs;
        // zig:     *_ref = result_type(operation_type(*_ref) >> u5(rhs));
        // zig:     break :x *_ref
        // zig: }
        // where u5 is the appropriate type

        TransScopeBlock *child_scope = trans_scope_block_create(c, scope);
        Buf *label_name = buf_create_from_str("x");
        child_scope->node->data.block.name = label_name;

        // const _ref = &lhs;
        AstNode *lhs = trans_expr(c, ResultUsedYes, &child_scope->base, stmt->getLHS(), TransLValue);
        if (lhs == nullptr) return nullptr;
        AstNode *addr_of_lhs = trans_create_node_addr_of(c, lhs);
        // TODO: avoid name collisions with generated variable names
        Buf* tmp_var_name = buf_create_from_str("_ref");
        AstNode *tmp_var_decl = trans_create_node_var_decl_local(c, true, tmp_var_name, nullptr, addr_of_lhs);
        child_scope->node->data.block.statements.append(tmp_var_decl);

        // *_ref = result_type(operation_type(*_ref) >> u5(rhs));

        AstNode *rhs = trans_expr(c, ResultUsedYes, &child_scope->base, stmt->getRHS(), TransRValue);
        if (rhs == nullptr) return nullptr;
        AstNode *coerced_rhs = trans_create_node_fn_call_1(c, rhs_type, rhs);

        // operation_type(*_ref)
        AstNode *operation_type_cast = trans_c_cast(c, rhs_location,
            stmt->getComputationLHSType(),
            stmt->getLHS()->getType(),
            trans_create_node_ptr_deref(c, trans_create_node_symbol(c, tmp_var_name)));

        // result_type(... >> u5(rhs))
        AstNode *result_type_cast = trans_c_cast(c, rhs_location,
            stmt->getComputationResultType(),
            stmt->getComputationLHSType(),
            trans_create_node_bin_op(c,
                operation_type_cast,
                bin_op,
                coerced_rhs));

        // *_ref = ...
        AstNode *assign_statement = trans_create_node_bin_op(c,
            trans_create_node_ptr_deref(c,
                trans_create_node_symbol(c, tmp_var_name)),
            BinOpTypeAssign, result_type_cast);

        child_scope->node->data.block.statements.append(assign_statement);

        if (result_used == ResultUsedYes) {
            // break :x *_ref
            child_scope->node->data.block.statements.append(
                trans_create_node_break(c, label_name,
                    trans_create_node_ptr_deref(c,
                        trans_create_node_symbol(c, tmp_var_name))));
        }

        return child_scope->node;
    }
}

static AstNode *trans_create_compound_assign(Context *c, ResultUsed result_used, TransScope *scope,
        const clang::CompoundAssignOperator *stmt, BinOpType assign_op, BinOpType bin_op)
{
    if (result_used == ResultUsedNo) {
        // simple common case, where the C and Zig are identical:
        // lhs += rhs
        AstNode *lhs = trans_expr(c, ResultUsedYes, scope, stmt->getLHS(), TransLValue);
        if (lhs == nullptr) return nullptr;
        AstNode *rhs = trans_expr(c, ResultUsedYes, scope, stmt->getRHS(), TransRValue);
        if (rhs == nullptr) return nullptr;
        return trans_create_node_bin_op(c, lhs, assign_op, rhs);
    } else {
        // need more complexity. worst case, this looks like this:
        // c:   lhs += rhs
        // zig: x: {
        // zig:     const _ref = &lhs;
        // zig:     *_ref = *_ref + rhs;
        // zig:     break :x *_ref
        // zig: }

        TransScopeBlock *child_scope = trans_scope_block_create(c, scope);
        Buf *label_name = buf_create_from_str("x");
        child_scope->node->data.block.name = label_name;

        // const _ref = &lhs;
        AstNode *lhs = trans_expr(c, ResultUsedYes, &child_scope->base, stmt->getLHS(), TransLValue);
        if (lhs == nullptr) return nullptr;
        AstNode *addr_of_lhs = trans_create_node_addr_of(c, lhs);
        // TODO: avoid name collisions with generated variable names
        Buf* tmp_var_name = buf_create_from_str("_ref");
        AstNode *tmp_var_decl = trans_create_node_var_decl_local(c, true, tmp_var_name, nullptr, addr_of_lhs);
        child_scope->node->data.block.statements.append(tmp_var_decl);

        // *_ref = *_ref + rhs;

        AstNode *rhs = trans_expr(c, ResultUsedYes, &child_scope->base, stmt->getRHS(), TransRValue);
        if (rhs == nullptr) return nullptr;

        AstNode *assign_statement = trans_create_node_bin_op(c,
            trans_create_node_ptr_deref(c,
                trans_create_node_symbol(c, tmp_var_name)),
            BinOpTypeAssign,
            trans_create_node_bin_op(c,
                trans_create_node_ptr_deref(c,
                    trans_create_node_symbol(c, tmp_var_name)),
                bin_op,
                rhs));
        child_scope->node->data.block.statements.append(assign_statement);

        // break :x *_ref
        child_scope->node->data.block.statements.append(
            trans_create_node_break(c, label_name,
                trans_create_node_ptr_deref(c,
                    trans_create_node_symbol(c, tmp_var_name))));

        return child_scope->node;
    }
}


static AstNode *trans_compound_assign_operator(Context *c, ResultUsed result_used, TransScope *scope,
        const clang::CompoundAssignOperator *stmt)
{
    switch (stmt->getOpcode()) {
        case clang::BO_MulAssign:
            if (qual_type_has_wrapping_overflow(c, stmt->getType()))
                return trans_create_compound_assign(c, result_used, scope, stmt, BinOpTypeAssignTimesWrap, BinOpTypeMultWrap);
            else
                return trans_create_compound_assign(c, result_used, scope, stmt, BinOpTypeAssignTimes, BinOpTypeMult);
<<<<<<< HEAD
        case BO_DivAssign:
            emit_warning(c, stmt->getBeginLoc(), "TODO handle more C compound assign operators: BO_DivAssign");
            return nullptr;
        case BO_RemAssign:
            emit_warning(c, stmt->getBeginLoc(), "TODO handle more C compound assign operators: BO_RemAssign");
            return nullptr;
        case BO_Cmp:
            emit_warning(c, stmt->getBeginLoc(), "TODO handle more C compound assign operators: BO_Cmp");
=======
        case clang::BO_DivAssign:
            emit_warning(c, stmt->getLocStart(), "TODO handle more C compound assign operators: clang::BO_DivAssign");
            return nullptr;
        case clang::BO_RemAssign:
            emit_warning(c, stmt->getLocStart(), "TODO handle more C compound assign operators: clang::BO_RemAssign");
            return nullptr;
        case clang::BO_Cmp:
            emit_warning(c, stmt->getLocStart(), "TODO handle more C compound assign operators: clang::BO_Cmp");
>>>>>>> 9753e875
            return nullptr;
        case clang::BO_AddAssign:
            if (qual_type_has_wrapping_overflow(c, stmt->getType()))
                return trans_create_compound_assign(c, result_used, scope, stmt, BinOpTypeAssignPlusWrap, BinOpTypeAddWrap);
            else
                return trans_create_compound_assign(c, result_used, scope, stmt, BinOpTypeAssignPlus, BinOpTypeAdd);
        case clang::BO_SubAssign:
            if (qual_type_has_wrapping_overflow(c, stmt->getType()))
                return trans_create_compound_assign(c, result_used, scope, stmt, BinOpTypeAssignMinusWrap, BinOpTypeSubWrap);
            else
                return trans_create_compound_assign(c, result_used, scope, stmt, BinOpTypeAssignMinus, BinOpTypeSub);
        case clang::BO_ShlAssign:
            return trans_create_compound_assign_shift(c, result_used, scope, stmt, BinOpTypeAssignBitShiftLeft, BinOpTypeBitShiftLeft);
        case clang::BO_ShrAssign:
            return trans_create_compound_assign_shift(c, result_used, scope, stmt, BinOpTypeAssignBitShiftRight, BinOpTypeBitShiftRight);
        case clang::BO_AndAssign:
            return trans_create_compound_assign(c, result_used, scope, stmt, BinOpTypeAssignBitAnd, BinOpTypeBinAnd);
        case clang::BO_XorAssign:
            return trans_create_compound_assign(c, result_used, scope, stmt, BinOpTypeAssignBitXor, BinOpTypeBinXor);
        case clang::BO_OrAssign:
            return trans_create_compound_assign(c, result_used, scope, stmt, BinOpTypeAssignBitOr, BinOpTypeBinOr);
        case clang::BO_PtrMemD:
        case clang::BO_PtrMemI:
        case clang::BO_Assign:
        case clang::BO_Mul:
        case clang::BO_Div:
        case clang::BO_Rem:
        case clang::BO_Add:
        case clang::BO_Sub:
        case clang::BO_Shl:
        case clang::BO_Shr:
        case clang::BO_LT:
        case clang::BO_GT:
        case clang::BO_LE:
        case clang::BO_GE:
        case clang::BO_EQ:
        case clang::BO_NE:
        case clang::BO_And:
        case clang::BO_Xor:
        case clang::BO_Or:
        case clang::BO_LAnd:
        case clang::BO_LOr:
        case clang::BO_Comma:
            zig_unreachable();
    }

    zig_unreachable();
}

static AstNode *trans_implicit_cast_expr(Context *c, TransScope *scope, const clang::ImplicitCastExpr *stmt) {
    switch (stmt->getCastKind()) {
        case clang::CK_LValueToRValue:
            return trans_expr(c, ResultUsedYes, scope, stmt->getSubExpr(), TransRValue);
        case clang::CK_IntegralCast:
            {
                AstNode *target_node = trans_expr(c, ResultUsedYes, scope, stmt->getSubExpr(), TransRValue);
                if (target_node == nullptr)
                    return nullptr;
                return trans_c_cast(c, stmt->getExprLoc(), stmt->getType(),
                        stmt->getSubExpr()->getType(), target_node);
            }
        case clang::CK_FunctionToPointerDecay:
        case clang::CK_ArrayToPointerDecay:
            {
                AstNode *target_node = trans_expr(c, ResultUsedYes, scope, stmt->getSubExpr(), TransRValue);
                if (target_node == nullptr)
                    return nullptr;
                return target_node;
            }
        case clang::CK_BitCast:
            {
                AstNode *target_node = trans_expr(c, ResultUsedYes, scope, stmt->getSubExpr(), TransRValue);
                if (target_node == nullptr)
                    return nullptr;

                if (expr_types_equal(c, stmt, stmt->getSubExpr())) {
                    return target_node;
                }

                AstNode *dest_type_node = get_expr_type(c, stmt);

                AstNode *node = trans_create_node_builtin_fn_call_str(c, "ptrCast");
                node->data.fn_call_expr.params.append(dest_type_node);
                node->data.fn_call_expr.params.append(target_node);
                return node;
            }
<<<<<<< HEAD
        case CK_NullToPointer:
            return trans_create_node(c, NodeTypeNullLiteral);
        case CK_Dependent:
            emit_warning(c, stmt->getBeginLoc(), "TODO handle C translation cast CK_Dependent");
            return nullptr;
        case CK_LValueBitCast:
            emit_warning(c, stmt->getBeginLoc(), "TODO handle C translation cast CK_LValueBitCast");
            return nullptr;
        case CK_NoOp:
            return trans_expr(c, ResultUsedYes, scope, stmt->getSubExpr(), TransRValue);
        case CK_BaseToDerived:
            emit_warning(c, stmt->getBeginLoc(), "TODO handle C translation cast CK_BaseToDerived");
            return nullptr;
        case CK_DerivedToBase:
            emit_warning(c, stmt->getBeginLoc(), "TODO handle C translation cast CK_DerivedToBase");
            return nullptr;
        case CK_UncheckedDerivedToBase:
            emit_warning(c, stmt->getBeginLoc(), "TODO handle C translation cast CK_UncheckedDerivedToBase");
            return nullptr;
        case CK_Dynamic:
            emit_warning(c, stmt->getBeginLoc(), "TODO handle C translation cast CK_Dynamic");
            return nullptr;
        case CK_ToUnion:
            emit_warning(c, stmt->getBeginLoc(), "TODO handle C translation cast CK_ToUnion");
            return nullptr;
        case CK_NullToMemberPointer:
            emit_warning(c, stmt->getBeginLoc(), "TODO handle C translation cast CK_NullToMemberPointer");
            return nullptr;
        case CK_BaseToDerivedMemberPointer:
            emit_warning(c, stmt->getBeginLoc(), "TODO handle C translation cast CK_BaseToDerivedMemberPointer");
            return nullptr;
        case CK_DerivedToBaseMemberPointer:
            emit_warning(c, stmt->getBeginLoc(), "TODO handle C translation cast CK_DerivedToBaseMemberPointer");
            return nullptr;
        case CK_MemberPointerToBoolean:
            emit_warning(c, stmt->getBeginLoc(), "TODO handle C translation cast CK_MemberPointerToBoolean");
            return nullptr;
        case CK_ReinterpretMemberPointer:
            emit_warning(c, stmt->getBeginLoc(), "TODO handle C translation cast CK_ReinterpretMemberPointer");
            return nullptr;
        case CK_UserDefinedConversion:
            emit_warning(c, stmt->getBeginLoc(), "TODO handle C translation cast CK_UserDefinedConversion");
            return nullptr;
        case CK_ConstructorConversion:
            emit_warning(c, stmt->getBeginLoc(), "TODO handle C translation cast CK_ConstructorConversion");
            return nullptr;
        case CK_IntegralToPointer:
            emit_warning(c, stmt->getBeginLoc(), "TODO handle C translation cast CK_IntegralToPointer");
            return nullptr;
        case CK_PointerToIntegral:
            emit_warning(c, stmt->getBeginLoc(), "TODO handle C translation cast CK_PointerToIntegral");
            return nullptr;
        case CK_PointerToBoolean:
            emit_warning(c, stmt->getBeginLoc(), "TODO handle C translation cast CK_PointerToBoolean");
            return nullptr;
        case CK_ToVoid:
            emit_warning(c, stmt->getBeginLoc(), "TODO handle C translation cast CK_ToVoid");
            return nullptr;
        case CK_VectorSplat:
            emit_warning(c, stmt->getBeginLoc(), "TODO handle C translation cast CK_VectorSplat");
            return nullptr;
        case CK_IntegralToBoolean:
            emit_warning(c, stmt->getBeginLoc(), "TODO handle C translation cast CK_IntegralToBoolean");
            return nullptr;
        case CK_IntegralToFloating:
            emit_warning(c, stmt->getBeginLoc(), "TODO handle C translation cast CK_IntegralToFloating");
            return nullptr;
        case CK_FloatingToIntegral:
            emit_warning(c, stmt->getBeginLoc(), "TODO handle C translation cast CK_FloatingToIntegral");
            return nullptr;
        case CK_FloatingToBoolean:
            emit_warning(c, stmt->getBeginLoc(), "TODO handle C translation cast CK_FloatingToBoolean");
            return nullptr;
        case CK_BooleanToSignedIntegral:
            emit_warning(c, stmt->getBeginLoc(), "TODO handle C translation cast CK_BooleanToSignedIntegral");
            return nullptr;
        case CK_FloatingCast:
            emit_warning(c, stmt->getBeginLoc(), "TODO handle C translation cast CK_FloatingCast");
            return nullptr;
        case CK_CPointerToObjCPointerCast:
            emit_warning(c, stmt->getBeginLoc(), "TODO handle C translation cast CK_CPointerToObjCPointerCast");
            return nullptr;
        case CK_BlockPointerToObjCPointerCast:
            emit_warning(c, stmt->getBeginLoc(), "TODO handle C translation cast CK_BlockPointerToObjCPointerCast");
            return nullptr;
        case CK_AnyPointerToBlockPointerCast:
            emit_warning(c, stmt->getBeginLoc(), "TODO handle C translation cast CK_AnyPointerToBlockPointerCast");
            return nullptr;
        case CK_ObjCObjectLValueCast:
            emit_warning(c, stmt->getBeginLoc(), "TODO handle C translation cast CK_ObjCObjectLValueCast");
            return nullptr;
        case CK_FloatingRealToComplex:
            emit_warning(c, stmt->getBeginLoc(), "TODO handle C translation cast CK_FloatingRealToComplex");
            return nullptr;
        case CK_FloatingComplexToReal:
            emit_warning(c, stmt->getBeginLoc(), "TODO handle C translation cast CK_FloatingComplexToReal");
            return nullptr;
        case CK_FloatingComplexToBoolean:
            emit_warning(c, stmt->getBeginLoc(), "TODO handle C translation cast CK_FloatingComplexToBoolean");
            return nullptr;
        case CK_FloatingComplexCast:
            emit_warning(c, stmt->getBeginLoc(), "TODO handle C translation cast CK_FloatingComplexCast");
            return nullptr;
        case CK_FloatingComplexToIntegralComplex:
            emit_warning(c, stmt->getBeginLoc(), "TODO handle C translation cast CK_FloatingComplexToIntegralComplex");
            return nullptr;
        case CK_IntegralRealToComplex:
            emit_warning(c, stmt->getBeginLoc(), "TODO handle C translation cast CK_IntegralRealToComplex");
            return nullptr;
        case CK_IntegralComplexToReal:
            emit_warning(c, stmt->getBeginLoc(), "TODO handle C translation cast CK_IntegralComplexToReal");
            return nullptr;
        case CK_IntegralComplexToBoolean:
            emit_warning(c, stmt->getBeginLoc(), "TODO handle C translation cast CK_IntegralComplexToBoolean");
            return nullptr;
        case CK_IntegralComplexCast:
            emit_warning(c, stmt->getBeginLoc(), "TODO handle C translation cast CK_IntegralComplexCast");
            return nullptr;
        case CK_IntegralComplexToFloatingComplex:
            emit_warning(c, stmt->getBeginLoc(), "TODO handle C translation cast CK_IntegralComplexToFloatingComplex");
            return nullptr;
        case CK_ARCProduceObject:
            emit_warning(c, stmt->getBeginLoc(), "TODO handle C translation cast CK_ARCProduceObject");
            return nullptr;
        case CK_ARCConsumeObject:
            emit_warning(c, stmt->getBeginLoc(), "TODO handle C translation cast CK_ARCConsumeObject");
            return nullptr;
        case CK_ARCReclaimReturnedObject:
            emit_warning(c, stmt->getBeginLoc(), "TODO handle C translation cast CK_ARCReclaimReturnedObject");
            return nullptr;
        case CK_ARCExtendBlockObject:
            emit_warning(c, stmt->getBeginLoc(), "TODO handle C translation cast CK_ARCExtendBlockObject");
            return nullptr;
        case CK_AtomicToNonAtomic:
            emit_warning(c, stmt->getBeginLoc(), "TODO handle C translation cast CK_AtomicToNonAtomic");
            return nullptr;
        case CK_NonAtomicToAtomic:
            emit_warning(c, stmt->getBeginLoc(), "TODO handle C translation cast CK_NonAtomicToAtomic");
            return nullptr;
        case CK_CopyAndAutoreleaseBlockObject:
            emit_warning(c, stmt->getBeginLoc(), "TODO handle C translation cast CK_CopyAndAutoreleaseBlockObject");
            return nullptr;
        case CK_BuiltinFnToFnPtr:
            emit_warning(c, stmt->getBeginLoc(), "TODO handle C translation cast CK_BuiltinFnToFnPtr");
            return nullptr;
        case CK_AddressSpaceConversion:
            emit_warning(c, stmt->getBeginLoc(), "TODO handle C translation cast CK_AddressSpaceConversion");
            return nullptr;
        case CK_IntToOCLSampler:
            emit_warning(c, stmt->getBeginLoc(), "TODO handle C translation cast CK_IntToOCLSampler");
            return nullptr;
        case CK_FixedPointCast:
            emit_warning(c, stmt->getBeginLoc(), "TODO handle C translation cast CK_FixedPointCast");
            return nullptr;
        case CK_FixedPointToBoolean:
            emit_warning(c, stmt->getBeginLoc(), "TODO handle C translation cast CK_FixedPointToBoolean");
            return nullptr;
        case CK_ZeroToOCLOpaqueType:
            emit_warning(c, stmt->getBeginLoc(), "TODO handle C translation cast CK_ZeroToOCLOpaqueType");
=======
        case clang::CK_NullToPointer:
            return trans_create_node_unsigned(c, 0);
        case clang::CK_Dependent:
            emit_warning(c, stmt->getLocStart(), "TODO handle C translation cast clang::CK_Dependent");
            return nullptr;
        case clang::CK_LValueBitCast:
            emit_warning(c, stmt->getLocStart(), "TODO handle C translation cast clang::CK_LValueBitCast");
            return nullptr;
        case clang::CK_NoOp:
            emit_warning(c, stmt->getLocStart(), "TODO handle C translation cast clang::CK_NoOp");
            return nullptr;
        case clang::CK_BaseToDerived:
            emit_warning(c, stmt->getLocStart(), "TODO handle C translation cast clang::CK_BaseToDerived");
            return nullptr;
        case clang::CK_DerivedToBase:
            emit_warning(c, stmt->getLocStart(), "TODO handle C translation cast clang::CK_DerivedToBase");
            return nullptr;
        case clang::CK_UncheckedDerivedToBase:
            emit_warning(c, stmt->getLocStart(), "TODO handle C translation cast clang::CK_UncheckedDerivedToBase");
            return nullptr;
        case clang::CK_Dynamic:
            emit_warning(c, stmt->getLocStart(), "TODO handle C translation cast clang::CK_Dynamic");
            return nullptr;
        case clang::CK_ToUnion:
            emit_warning(c, stmt->getLocStart(), "TODO handle C translation cast clang::CK_ToUnion");
            return nullptr;
        case clang::CK_NullToMemberPointer:
            emit_warning(c, stmt->getLocStart(), "TODO handle C translation cast clang::CK_NullToMemberPointer");
            return nullptr;
        case clang::CK_BaseToDerivedMemberPointer:
            emit_warning(c, stmt->getLocStart(), "TODO handle C translation cast clang::CK_BaseToDerivedMemberPointer");
            return nullptr;
        case clang::CK_DerivedToBaseMemberPointer:
            emit_warning(c, stmt->getLocStart(), "TODO handle C translation cast clang::CK_DerivedToBaseMemberPointer");
            return nullptr;
        case clang::CK_MemberPointerToBoolean:
            emit_warning(c, stmt->getLocStart(), "TODO handle C translation cast clang::CK_MemberPointerToBoolean");
            return nullptr;
        case clang::CK_ReinterpretMemberPointer:
            emit_warning(c, stmt->getLocStart(), "TODO handle C translation cast clang::CK_ReinterpretMemberPointer");
            return nullptr;
        case clang::CK_UserDefinedConversion:
            emit_warning(c, stmt->getLocStart(), "TODO handle C translation cast clang::CK_UserDefinedConversion");
            return nullptr;
        case clang::CK_ConstructorConversion:
            emit_warning(c, stmt->getLocStart(), "TODO handle C translation cast clang::CK_ConstructorConversion");
            return nullptr;
        case clang::CK_IntegralToPointer:
            emit_warning(c, stmt->getLocStart(), "TODO handle C translation cast clang::CK_IntegralToPointer");
            return nullptr;
        case clang::CK_PointerToIntegral:
            emit_warning(c, stmt->getLocStart(), "TODO handle C translation cast clang::CK_PointerToIntegral");
            return nullptr;
        case clang::CK_PointerToBoolean:
            emit_warning(c, stmt->getLocStart(), "TODO handle C translation cast clang::CK_PointerToBoolean");
            return nullptr;
        case clang::CK_ToVoid:
            emit_warning(c, stmt->getLocStart(), "TODO handle C translation cast clang::CK_ToVoid");
            return nullptr;
        case clang::CK_VectorSplat:
            emit_warning(c, stmt->getLocStart(), "TODO handle C translation cast clang::CK_VectorSplat");
            return nullptr;
        case clang::CK_IntegralToBoolean:
            emit_warning(c, stmt->getLocStart(), "TODO handle C translation cast clang::CK_IntegralToBoolean");
            return nullptr;
        case clang::CK_IntegralToFloating:
            emit_warning(c, stmt->getLocStart(), "TODO handle C translation cast clang::CK_IntegralToFloating");
            return nullptr;
        case clang::CK_FloatingToIntegral:
            emit_warning(c, stmt->getLocStart(), "TODO handle C translation cast clang::CK_FloatingToIntegral");
            return nullptr;
        case clang::CK_FloatingToBoolean:
            emit_warning(c, stmt->getLocStart(), "TODO handle C translation cast clang::CK_FloatingToBoolean");
            return nullptr;
        case clang::CK_BooleanToSignedIntegral:
            emit_warning(c, stmt->getLocStart(), "TODO handle C translation cast clang::CK_BooleanToSignedIntegral");
            return nullptr;
        case clang::CK_FloatingCast:
            emit_warning(c, stmt->getLocStart(), "TODO handle C translation cast clang::CK_FloatingCast");
            return nullptr;
        case clang::CK_CPointerToObjCPointerCast:
            emit_warning(c, stmt->getLocStart(), "TODO handle C translation cast clang::CK_CPointerToObjCPointerCast");
            return nullptr;
        case clang::CK_BlockPointerToObjCPointerCast:
            emit_warning(c, stmt->getLocStart(), "TODO handle C translation cast clang::CK_BlockPointerToObjCPointerCast");
            return nullptr;
        case clang::CK_AnyPointerToBlockPointerCast:
            emit_warning(c, stmt->getLocStart(), "TODO handle C translation cast clang::CK_AnyPointerToBlockPointerCast");
            return nullptr;
        case clang::CK_ObjCObjectLValueCast:
            emit_warning(c, stmt->getLocStart(), "TODO handle C translation cast clang::CK_ObjCObjectLValueCast");
            return nullptr;
        case clang::CK_FloatingRealToComplex:
            emit_warning(c, stmt->getLocStart(), "TODO handle C translation cast clang::CK_FloatingRealToComplex");
            return nullptr;
        case clang::CK_FloatingComplexToReal:
            emit_warning(c, stmt->getLocStart(), "TODO handle C translation cast clang::CK_FloatingComplexToReal");
            return nullptr;
        case clang::CK_FloatingComplexToBoolean:
            emit_warning(c, stmt->getLocStart(), "TODO handle C translation cast clang::CK_FloatingComplexToBoolean");
            return nullptr;
        case clang::CK_FloatingComplexCast:
            emit_warning(c, stmt->getLocStart(), "TODO handle C translation cast clang::CK_FloatingComplexCast");
            return nullptr;
        case clang::CK_FloatingComplexToIntegralComplex:
            emit_warning(c, stmt->getLocStart(), "TODO handle C translation cast clang::CK_FloatingComplexToIntegralComplex");
            return nullptr;
        case clang::CK_IntegralRealToComplex:
            emit_warning(c, stmt->getLocStart(), "TODO handle C translation cast clang::CK_IntegralRealToComplex");
            return nullptr;
        case clang::CK_IntegralComplexToReal:
            emit_warning(c, stmt->getLocStart(), "TODO handle C translation cast clang::CK_IntegralComplexToReal");
            return nullptr;
        case clang::CK_IntegralComplexToBoolean:
            emit_warning(c, stmt->getLocStart(), "TODO handle C translation cast clang::CK_IntegralComplexToBoolean");
            return nullptr;
        case clang::CK_IntegralComplexCast:
            emit_warning(c, stmt->getLocStart(), "TODO handle C translation cast clang::CK_IntegralComplexCast");
            return nullptr;
        case clang::CK_IntegralComplexToFloatingComplex:
            emit_warning(c, stmt->getLocStart(), "TODO handle C translation cast clang::CK_IntegralComplexToFloatingComplex");
            return nullptr;
        case clang::CK_ARCProduceObject:
            emit_warning(c, stmt->getLocStart(), "TODO handle C translation cast clang::CK_ARCProduceObject");
            return nullptr;
        case clang::CK_ARCConsumeObject:
            emit_warning(c, stmt->getLocStart(), "TODO handle C translation cast clang::CK_ARCConsumeObject");
            return nullptr;
        case clang::CK_ARCReclaimReturnedObject:
            emit_warning(c, stmt->getLocStart(), "TODO handle C translation cast clang::CK_ARCReclaimReturnedObject");
            return nullptr;
        case clang::CK_ARCExtendBlockObject:
            emit_warning(c, stmt->getLocStart(), "TODO handle C translation cast clang::CK_ARCExtendBlockObject");
            return nullptr;
        case clang::CK_AtomicToNonAtomic:
            emit_warning(c, stmt->getLocStart(), "TODO handle C translation cast clang::CK_AtomicToNonAtomic");
            return nullptr;
        case clang::CK_NonAtomicToAtomic:
            emit_warning(c, stmt->getLocStart(), "TODO handle C translation cast clang::CK_NonAtomicToAtomic");
            return nullptr;
        case clang::CK_CopyAndAutoreleaseBlockObject:
            emit_warning(c, stmt->getLocStart(), "TODO handle C translation cast clang::CK_CopyAndAutoreleaseBlockObject");
            return nullptr;
        case clang::CK_BuiltinFnToFnPtr:
            emit_warning(c, stmt->getLocStart(), "TODO handle C translation cast clang::CK_BuiltinFnToFnPtr");
            return nullptr;
        case clang::CK_ZeroToOCLEvent:
            emit_warning(c, stmt->getLocStart(), "TODO handle C translation cast clang::CK_ZeroToOCLEvent");
            return nullptr;
        case clang::CK_ZeroToOCLQueue:
            emit_warning(c, stmt->getLocStart(), "TODO handle C translation cast clang::CK_ZeroToOCLQueue");
            return nullptr;
        case clang::CK_AddressSpaceConversion:
            emit_warning(c, stmt->getLocStart(), "TODO handle C translation cast clang::CK_AddressSpaceConversion");
            return nullptr;
        case clang::CK_IntToOCLSampler:
            emit_warning(c, stmt->getLocStart(), "TODO handle C translation cast clang::CK_IntToOCLSampler");
>>>>>>> 9753e875
            return nullptr;
    }
    zig_unreachable();
}

static AstNode *trans_decl_ref_expr(Context *c, TransScope *scope, const clang::DeclRefExpr *stmt, TransLRValue lrval) {
    const clang::ValueDecl *value_decl = stmt->getDecl();
    Buf *c_symbol_name = buf_create_from_str(decl_name(value_decl));
    Buf *zig_symbol_name = trans_lookup_zig_symbol(c, scope, c_symbol_name);
    if (lrval == TransLValue) {
        c->ptr_params.put(zig_symbol_name, true);
    }
    return trans_create_node_symbol(c, zig_symbol_name);
}

static AstNode *trans_create_post_crement(Context *c, ResultUsed result_used, TransScope *scope,
        const clang::UnaryOperator *stmt, BinOpType assign_op)
{
    clang::Expr *op_expr = stmt->getSubExpr();

    if (result_used == ResultUsedNo) {
        // common case
        // c: expr++
        // zig: expr += 1
        return trans_create_node_bin_op(c,
            trans_expr(c, ResultUsedYes, scope, op_expr, TransLValue),
            assign_op,
            trans_create_node_unsigned(c, 1));
    }
    // worst case
    // c: expr++
    // zig: x: {
    // zig:     const _ref = &expr;
    // zig:     const _tmp = *_ref;
    // zig:     *_ref += 1;
    // zig:     break :x _tmp
    // zig: }
    TransScopeBlock *child_scope = trans_scope_block_create(c, scope);
    Buf *label_name = buf_create_from_str("x");
    child_scope->node->data.block.name = label_name;

    // const _ref = &expr;
    AstNode *expr = trans_expr(c, ResultUsedYes, &child_scope->base, op_expr, TransLValue);
    if (expr == nullptr) return nullptr;
    AstNode *addr_of_expr = trans_create_node_addr_of(c, expr);
    // TODO: avoid name collisions with generated variable names
    Buf* ref_var_name = buf_create_from_str("_ref");
    AstNode *ref_var_decl = trans_create_node_var_decl_local(c, true, ref_var_name, nullptr, addr_of_expr);
    child_scope->node->data.block.statements.append(ref_var_decl);

    // const _tmp = *_ref;
    Buf* tmp_var_name = buf_create_from_str("_tmp");
    AstNode *tmp_var_decl = trans_create_node_var_decl_local(c, true, tmp_var_name, nullptr,
        trans_create_node_ptr_deref(c,
            trans_create_node_symbol(c, ref_var_name)));
    child_scope->node->data.block.statements.append(tmp_var_decl);

    // *_ref += 1;
    AstNode *assign_statement = trans_create_node_bin_op(c,
        trans_create_node_ptr_deref(c,
            trans_create_node_symbol(c, ref_var_name)),
        assign_op,
        trans_create_node_unsigned(c, 1));
    child_scope->node->data.block.statements.append(assign_statement);

    // break :x _tmp
    child_scope->node->data.block.statements.append(trans_create_node_break(c, label_name, trans_create_node_symbol(c, tmp_var_name)));

    return child_scope->node;
}

static AstNode *trans_create_pre_crement(Context *c, ResultUsed result_used, TransScope *scope,
        const clang::UnaryOperator *stmt, BinOpType assign_op)
{
    clang::Expr *op_expr = stmt->getSubExpr();

    if (result_used == ResultUsedNo) {
        // common case
        // c: ++expr
        // zig: expr += 1
        return trans_create_node_bin_op(c,
            trans_expr(c, ResultUsedYes, scope, op_expr, TransLValue),
            assign_op,
            trans_create_node_unsigned(c, 1));
    }
    // worst case
    // c: ++expr
    // zig: x: {
    // zig:     const _ref = &expr;
    // zig:     *_ref += 1;
    // zig:     break :x *_ref
    // zig: }
    TransScopeBlock *child_scope = trans_scope_block_create(c, scope);
    Buf *label_name = buf_create_from_str("x");
    child_scope->node->data.block.name = label_name;

    // const _ref = &expr;
    AstNode *expr = trans_expr(c, ResultUsedYes, &child_scope->base, op_expr, TransLValue);
    if (expr == nullptr) return nullptr;
    AstNode *addr_of_expr = trans_create_node_addr_of(c, expr);
    // TODO: avoid name collisions with generated variable names
    Buf* ref_var_name = buf_create_from_str("_ref");
    AstNode *ref_var_decl = trans_create_node_var_decl_local(c, true, ref_var_name, nullptr, addr_of_expr);
    child_scope->node->data.block.statements.append(ref_var_decl);

    // *_ref += 1;
    AstNode *assign_statement = trans_create_node_bin_op(c,
        trans_create_node_ptr_deref(c,
            trans_create_node_symbol(c, ref_var_name)),
        assign_op,
        trans_create_node_unsigned(c, 1));
    child_scope->node->data.block.statements.append(assign_statement);

    // break :x *_ref
    AstNode *deref_expr = trans_create_node_ptr_deref(c,
            trans_create_node_symbol(c, ref_var_name));
    child_scope->node->data.block.statements.append(trans_create_node_break(c, label_name, deref_expr));

    return child_scope->node;
}

static AstNode *trans_unary_operator(Context *c, ResultUsed result_used, TransScope *scope, const clang::UnaryOperator *stmt) {
    switch (stmt->getOpcode()) {
        case clang::UO_PostInc:
            if (qual_type_has_wrapping_overflow(c, stmt->getType()))
                return trans_create_post_crement(c, result_used, scope, stmt, BinOpTypeAssignPlusWrap);
            else
                return trans_create_post_crement(c, result_used, scope, stmt, BinOpTypeAssignPlus);
        case clang::UO_PostDec:
            if (qual_type_has_wrapping_overflow(c, stmt->getType()))
                return trans_create_post_crement(c, result_used, scope, stmt, BinOpTypeAssignMinusWrap);
            else
                return trans_create_post_crement(c, result_used, scope, stmt, BinOpTypeAssignMinus);
        case clang::UO_PreInc:
            if (qual_type_has_wrapping_overflow(c, stmt->getType()))
                return trans_create_pre_crement(c, result_used, scope, stmt, BinOpTypeAssignPlusWrap);
            else
                return trans_create_pre_crement(c, result_used, scope, stmt, BinOpTypeAssignPlus);
        case clang::UO_PreDec:
            if (qual_type_has_wrapping_overflow(c, stmt->getType()))
                return trans_create_pre_crement(c, result_used, scope, stmt, BinOpTypeAssignMinusWrap);
            else
                return trans_create_pre_crement(c, result_used, scope, stmt, BinOpTypeAssignMinus);
        case clang::UO_AddrOf:
            {
                AstNode *value_node = trans_expr(c, result_used, scope, stmt->getSubExpr(), TransLValue);
                if (value_node == nullptr)
                    return value_node;
                return trans_create_node_addr_of(c, value_node);
            }
        case clang::UO_Deref:
            {
                AstNode *value_node = trans_expr(c, result_used, scope, stmt->getSubExpr(), TransRValue);
                if (value_node == nullptr)
                    return nullptr;
                bool is_fn_ptr = qual_type_is_fn_ptr(stmt->getSubExpr()->getType());
                if (is_fn_ptr)
                    return value_node;
                AstNode *unwrapped = trans_create_node_unwrap_null(c, value_node);
                return trans_create_node_ptr_deref(c, unwrapped);
            }
<<<<<<< HEAD
        case UO_Plus:
            emit_warning(c, stmt->getBeginLoc(), "TODO handle C translation UO_Plus");
=======
        case clang::UO_Plus:
            emit_warning(c, stmt->getLocStart(), "TODO handle C translation clang::UO_Plus");
>>>>>>> 9753e875
            return nullptr;
        case clang::UO_Minus:
            {
                clang::Expr *op_expr = stmt->getSubExpr();
                if (!qual_type_has_wrapping_overflow(c, op_expr->getType())) {
                    AstNode *node = trans_create_node(c, NodeTypePrefixOpExpr);
                    node->data.prefix_op_expr.prefix_op = PrefixOpNegation;

                    node->data.prefix_op_expr.primary_expr = trans_expr(c, ResultUsedYes, scope, op_expr, TransRValue);
                    if (node->data.prefix_op_expr.primary_expr == nullptr)
                        return nullptr;

                    return node;
                } else if (c_is_unsigned_integer(c, op_expr->getType())) {
                    // we gotta emit 0 -% x
                    AstNode *node = trans_create_node(c, NodeTypeBinOpExpr);
                    node->data.bin_op_expr.op1 = trans_create_node_unsigned(c, 0);

                    node->data.bin_op_expr.op2 = trans_expr(c, ResultUsedYes, scope, op_expr, TransRValue);
                    if (node->data.bin_op_expr.op2 == nullptr)
                        return nullptr;

                    node->data.bin_op_expr.bin_op = BinOpTypeSubWrap;
                    return node;
                } else {
                    emit_warning(c, stmt->getBeginLoc(), "C negation with non float non integer");
                    return nullptr;
                }
            }
        case clang::UO_Not:
            {
                clang::Expr *op_expr = stmt->getSubExpr();
                AstNode *sub_node = trans_expr(c, ResultUsedYes, scope, op_expr, TransRValue);
                if (sub_node == nullptr)
                    return nullptr;

                return trans_create_node_prefix_op(c, PrefixOpBinNot, sub_node);
            }
        case clang::UO_LNot:
            {
                clang::Expr *op_expr = stmt->getSubExpr();
                AstNode *sub_node = trans_bool_expr(c, ResultUsedYes, scope, op_expr, TransRValue);
                if (sub_node == nullptr)
                    return nullptr;

                return trans_create_node_prefix_op(c, PrefixOpBoolNot, sub_node);
            }
<<<<<<< HEAD
        case UO_Real:
            emit_warning(c, stmt->getBeginLoc(), "TODO handle C translation UO_Real");
            return nullptr;
        case UO_Imag:
            emit_warning(c, stmt->getBeginLoc(), "TODO handle C translation UO_Imag");
            return nullptr;
        case UO_Extension:
            emit_warning(c, stmt->getBeginLoc(), "TODO handle C translation UO_Extension");
            return nullptr;
        case UO_Coawait:
            emit_warning(c, stmt->getBeginLoc(), "TODO handle C translation UO_Coawait");
=======
        case clang::UO_Real:
            emit_warning(c, stmt->getLocStart(), "TODO handle C translation clang::UO_Real");
            return nullptr;
        case clang::UO_Imag:
            emit_warning(c, stmt->getLocStart(), "TODO handle C translation clang::UO_Imag");
            return nullptr;
        case clang::UO_Extension:
            emit_warning(c, stmt->getLocStart(), "TODO handle C translation clang::UO_Extension");
            return nullptr;
        case clang::UO_Coawait:
            emit_warning(c, stmt->getLocStart(), "TODO handle C translation clang::UO_Coawait");
>>>>>>> 9753e875
            return nullptr;
    }
    zig_unreachable();
}

static int trans_local_declaration(Context *c, TransScope *scope, const clang::DeclStmt *stmt,
        AstNode **out_node, TransScope **out_scope)
{
    // declarations are added via the scope
    *out_node = nullptr;

    TransScopeBlock *scope_block = trans_scope_block_find(scope);
    assert(scope_block != nullptr);

    for (auto iter = stmt->decl_begin(); iter != stmt->decl_end(); iter++) {
        clang::Decl *decl = *iter;
        switch (decl->getKind()) {
            case clang::Decl::Var: {
                clang::VarDecl *var_decl = (clang::VarDecl *)decl;
                clang::QualType qual_type = var_decl->getTypeSourceInfo()->getType();
                AstNode *init_node = nullptr;
                if (var_decl->hasInit()) {
                    init_node = trans_expr(c, ResultUsedYes, scope, var_decl->getInit(), TransRValue);
                    if (init_node == nullptr)
                        return ErrorUnexpected;

                } else {
                    init_node = trans_create_node(c, NodeTypeUndefinedLiteral);
                }
                AstNode *type_node = trans_qual_type(c, qual_type, stmt->getBeginLoc());
                if (type_node == nullptr)
                    return ErrorUnexpected;

                Buf *c_symbol_name = buf_create_from_str(decl_name(var_decl));

                TransScopeVar *var_scope = trans_scope_var_create(c, scope, c_symbol_name);
                scope = &var_scope->base;

                AstNode *node = trans_create_node_var_decl_local(c, qual_type.isConstQualified(),
                        var_scope->zig_name, type_node, init_node);

                scope_block->node->data.block.statements.append(node);
                continue;
            }
<<<<<<< HEAD
            case Decl::AccessSpec:
                emit_warning(c, stmt->getBeginLoc(), "TODO handle decl kind AccessSpec");
                return ErrorUnexpected;
            case Decl::Block:
                emit_warning(c, stmt->getBeginLoc(), "TODO handle decl kind Block");
                return ErrorUnexpected;
            case Decl::Captured:
                emit_warning(c, stmt->getBeginLoc(), "TODO handle decl kind Captured");
                return ErrorUnexpected;
            case Decl::ClassScopeFunctionSpecialization:
                emit_warning(c, stmt->getBeginLoc(), "TODO handle decl kind ClassScopeFunctionSpecialization");
                return ErrorUnexpected;
            case Decl::Empty:
                emit_warning(c, stmt->getBeginLoc(), "TODO handle decl kind Empty");
                return ErrorUnexpected;
            case Decl::Export:
                emit_warning(c, stmt->getBeginLoc(), "TODO handle decl kind Export");
                return ErrorUnexpected;
            case Decl::ExternCContext:
                emit_warning(c, stmt->getBeginLoc(), "TODO handle decl kind ExternCContext");
                return ErrorUnexpected;
            case Decl::FileScopeAsm:
                emit_warning(c, stmt->getBeginLoc(), "TODO handle decl kind FileScopeAsm");
                return ErrorUnexpected;
            case Decl::Friend:
                emit_warning(c, stmt->getBeginLoc(), "TODO handle decl kind Friend");
                return ErrorUnexpected;
            case Decl::FriendTemplate:
                emit_warning(c, stmt->getBeginLoc(), "TODO handle decl kind FriendTemplate");
                return ErrorUnexpected;
            case Decl::Import:
                emit_warning(c, stmt->getBeginLoc(), "TODO handle decl kind Import");
                return ErrorUnexpected;
            case Decl::LinkageSpec:
                emit_warning(c, stmt->getBeginLoc(), "TODO handle decl kind LinkageSpec");
                return ErrorUnexpected;
            case Decl::Label:
                emit_warning(c, stmt->getBeginLoc(), "TODO handle decl kind Label");
                return ErrorUnexpected;
            case Decl::Namespace:
                emit_warning(c, stmt->getBeginLoc(), "TODO handle decl kind Namespace");
                return ErrorUnexpected;
            case Decl::NamespaceAlias:
                emit_warning(c, stmt->getBeginLoc(), "TODO handle decl kind NamespaceAlias");
                return ErrorUnexpected;
            case Decl::ObjCCompatibleAlias:
                emit_warning(c, stmt->getBeginLoc(), "TODO handle decl kind ObjCCompatibleAlias");
                return ErrorUnexpected;
            case Decl::ObjCCategory:
                emit_warning(c, stmt->getBeginLoc(), "TODO handle decl kind ObjCCategory");
                return ErrorUnexpected;
            case Decl::ObjCCategoryImpl:
                emit_warning(c, stmt->getBeginLoc(), "TODO handle decl kind ObjCCategoryImpl");
                return ErrorUnexpected;
            case Decl::ObjCImplementation:
                emit_warning(c, stmt->getBeginLoc(), "TODO handle decl kind ObjCImplementation");
                return ErrorUnexpected;
            case Decl::ObjCInterface:
                emit_warning(c, stmt->getBeginLoc(), "TODO handle decl kind ObjCInterface");
                return ErrorUnexpected;
            case Decl::ObjCProtocol:
                emit_warning(c, stmt->getBeginLoc(), "TODO handle decl kind ObjCProtocol");
                return ErrorUnexpected;
            case Decl::ObjCMethod:
                emit_warning(c, stmt->getBeginLoc(), "TODO handle decl kind ObjCMethod");
                return ErrorUnexpected;
            case Decl::ObjCProperty:
                emit_warning(c, stmt->getBeginLoc(), "TODO handle decl kind ObjCProperty");
                return ErrorUnexpected;
            case Decl::BuiltinTemplate:
                emit_warning(c, stmt->getBeginLoc(), "TODO handle decl kind BuiltinTemplate");
                return ErrorUnexpected;
            case Decl::ClassTemplate:
                emit_warning(c, stmt->getBeginLoc(), "TODO handle decl kind ClassTemplate");
                return ErrorUnexpected;
            case Decl::FunctionTemplate:
                emit_warning(c, stmt->getBeginLoc(), "TODO handle decl kind FunctionTemplate");
                return ErrorUnexpected;
            case Decl::TypeAliasTemplate:
                emit_warning(c, stmt->getBeginLoc(), "TODO handle decl kind TypeAliasTemplate");
                return ErrorUnexpected;
            case Decl::VarTemplate:
                emit_warning(c, stmt->getBeginLoc(), "TODO handle decl kind VarTemplate");
                return ErrorUnexpected;
            case Decl::TemplateTemplateParm:
                emit_warning(c, stmt->getBeginLoc(), "TODO handle decl kind TemplateTemplateParm");
                return ErrorUnexpected;
            case Decl::Enum:
                emit_warning(c, stmt->getBeginLoc(), "TODO handle decl kind Enum");
                return ErrorUnexpected;
            case Decl::Record:
                emit_warning(c, stmt->getBeginLoc(), "TODO handle decl kind Record");
                return ErrorUnexpected;
            case Decl::CXXRecord:
                emit_warning(c, stmt->getBeginLoc(), "TODO handle decl kind CXXRecord");
                return ErrorUnexpected;
            case Decl::ClassTemplateSpecialization:
                emit_warning(c, stmt->getBeginLoc(), "TODO handle decl kind ClassTemplateSpecialization");
                return ErrorUnexpected;
            case Decl::ClassTemplatePartialSpecialization:
                emit_warning(c, stmt->getBeginLoc(), "TODO handle decl kind ClassTemplatePartialSpecialization");
                return ErrorUnexpected;
            case Decl::TemplateTypeParm:
                emit_warning(c, stmt->getBeginLoc(), "TODO handle decl kind TemplateTypeParm");
                return ErrorUnexpected;
            case Decl::ObjCTypeParam:
                emit_warning(c, stmt->getBeginLoc(), "TODO handle decl kind ObjCTypeParam");
                return ErrorUnexpected;
            case Decl::TypeAlias:
                emit_warning(c, stmt->getBeginLoc(), "TODO handle decl kind TypeAlias");
                return ErrorUnexpected;
            case Decl::Typedef:
                emit_warning(c, stmt->getBeginLoc(), "TODO handle decl kind Typedef");
                return ErrorUnexpected;
            case Decl::UnresolvedUsingTypename:
                emit_warning(c, stmt->getBeginLoc(), "TODO handle decl kind UnresolvedUsingTypename");
                return ErrorUnexpected;
            case Decl::Using:
                emit_warning(c, stmt->getBeginLoc(), "TODO handle decl kind Using");
                return ErrorUnexpected;
            case Decl::UsingDirective:
                emit_warning(c, stmt->getBeginLoc(), "TODO handle decl kind UsingDirective");
                return ErrorUnexpected;
            case Decl::UsingPack:
                emit_warning(c, stmt->getBeginLoc(), "TODO handle decl kind UsingPack");
                return ErrorUnexpected;
            case Decl::UsingShadow:
                emit_warning(c, stmt->getBeginLoc(), "TODO handle decl kind UsingShadow");
                return ErrorUnexpected;
            case Decl::ConstructorUsingShadow:
                emit_warning(c, stmt->getBeginLoc(), "TODO handle decl kind ConstructorUsingShadow");
                return ErrorUnexpected;
            case Decl::Binding:
                emit_warning(c, stmt->getBeginLoc(), "TODO handle decl kind Binding");
                return ErrorUnexpected;
            case Decl::Field:
                emit_warning(c, stmt->getBeginLoc(), "TODO handle decl kind Field");
                return ErrorUnexpected;
            case Decl::ObjCAtDefsField:
                emit_warning(c, stmt->getBeginLoc(), "TODO handle decl kind ObjCAtDefsField");
                return ErrorUnexpected;
            case Decl::ObjCIvar:
                emit_warning(c, stmt->getBeginLoc(), "TODO handle decl kind ObjCIvar");
                return ErrorUnexpected;
            case Decl::Function:
                emit_warning(c, stmt->getBeginLoc(), "TODO handle decl kind Function");
                return ErrorUnexpected;
            case Decl::CXXDeductionGuide:
                emit_warning(c, stmt->getBeginLoc(), "TODO handle decl kind CXXDeductionGuide");
                return ErrorUnexpected;
            case Decl::CXXMethod:
                emit_warning(c, stmt->getBeginLoc(), "TODO handle decl kind CXXMethod");
                return ErrorUnexpected;
            case Decl::CXXConstructor:
                emit_warning(c, stmt->getBeginLoc(), "TODO handle decl kind CXXConstructor");
                return ErrorUnexpected;
            case Decl::CXXConversion:
                emit_warning(c, stmt->getBeginLoc(), "TODO handle decl kind CXXConversion");
                return ErrorUnexpected;
            case Decl::CXXDestructor:
                emit_warning(c, stmt->getBeginLoc(), "TODO handle decl kind CXXDestructor");
                return ErrorUnexpected;
            case Decl::MSProperty:
                emit_warning(c, stmt->getBeginLoc(), "TODO handle decl kind MSProperty");
                return ErrorUnexpected;
            case Decl::NonTypeTemplateParm:
                emit_warning(c, stmt->getBeginLoc(), "TODO handle decl kind NonTypeTemplateParm");
                return ErrorUnexpected;
            case Decl::Decomposition:
                emit_warning(c, stmt->getBeginLoc(), "TODO handle decl kind Decomposition");
                return ErrorUnexpected;
            case Decl::ImplicitParam:
                emit_warning(c, stmt->getBeginLoc(), "TODO handle decl kind ImplicitParam");
                return ErrorUnexpected;
            case Decl::OMPCapturedExpr:
                emit_warning(c, stmt->getBeginLoc(), "TODO handle decl kind OMPCapturedExpr");
                return ErrorUnexpected;
            case Decl::ParmVar:
                emit_warning(c, stmt->getBeginLoc(), "TODO handle decl kind ParmVar");
                return ErrorUnexpected;
            case Decl::VarTemplateSpecialization:
                emit_warning(c, stmt->getBeginLoc(), "TODO handle decl kind VarTemplateSpecialization");
                return ErrorUnexpected;
            case Decl::VarTemplatePartialSpecialization:
                emit_warning(c, stmt->getBeginLoc(), "TODO handle decl kind VarTemplatePartialSpecialization");
                return ErrorUnexpected;
            case Decl::EnumConstant:
                emit_warning(c, stmt->getBeginLoc(), "TODO handle decl kind EnumConstant");
                return ErrorUnexpected;
            case Decl::IndirectField:
                emit_warning(c, stmt->getBeginLoc(), "TODO handle decl kind IndirectField");
                return ErrorUnexpected;
            case Decl::OMPDeclareReduction:
                emit_warning(c, stmt->getBeginLoc(), "TODO handle decl kind OMPDeclareReduction");
                return ErrorUnexpected;
            case Decl::UnresolvedUsingValue:
                emit_warning(c, stmt->getBeginLoc(), "TODO handle decl kind UnresolvedUsingValue");
                return ErrorUnexpected;
            case Decl::OMPThreadPrivate:
                emit_warning(c, stmt->getBeginLoc(), "TODO handle decl kind OMPThreadPrivate");
                return ErrorUnexpected;
            case Decl::ObjCPropertyImpl:
                emit_warning(c, stmt->getBeginLoc(), "TODO handle decl kind ObjCPropertyImpl");
                return ErrorUnexpected;
            case Decl::PragmaComment:
                emit_warning(c, stmt->getBeginLoc(), "TODO handle decl kind PragmaComment");
                return ErrorUnexpected;
            case Decl::PragmaDetectMismatch:
                emit_warning(c, stmt->getBeginLoc(), "TODO handle decl kind PragmaDetectMismatch");
                return ErrorUnexpected;
            case Decl::StaticAssert:
                emit_warning(c, stmt->getBeginLoc(), "TODO handle decl kind StaticAssert");
                return ErrorUnexpected;
            case Decl::TranslationUnit:
                emit_warning(c, stmt->getBeginLoc(), "TODO handle decl kind TranslationUnit");
                return ErrorUnexpected;
            case Decl::OMPRequires:
                emit_warning(c, stmt->getBeginLoc(), "TODO handle decl kind OMPRequires");
=======
            case clang::Decl::AccessSpec:
                emit_warning(c, stmt->getLocStart(), "TODO handle decl kind AccessSpec");
                return ErrorUnexpected;
            case clang::Decl::Block:
                emit_warning(c, stmt->getLocStart(), "TODO handle decl kind Block");
                return ErrorUnexpected;
            case clang::Decl::Captured:
                emit_warning(c, stmt->getLocStart(), "TODO handle decl kind Captured");
                return ErrorUnexpected;
            case clang::Decl::ClassScopeFunctionSpecialization:
                emit_warning(c, stmt->getLocStart(), "TODO handle decl kind ClassScopeFunctionSpecialization");
                return ErrorUnexpected;
            case clang::Decl::Empty:
                emit_warning(c, stmt->getLocStart(), "TODO handle decl kind Empty");
                return ErrorUnexpected;
            case clang::Decl::Export:
                emit_warning(c, stmt->getLocStart(), "TODO handle decl kind Export");
                return ErrorUnexpected;
            case clang::Decl::ExternCContext:
                emit_warning(c, stmt->getLocStart(), "TODO handle decl kind ExternCContext");
                return ErrorUnexpected;
            case clang::Decl::FileScopeAsm:
                emit_warning(c, stmt->getLocStart(), "TODO handle decl kind FileScopeAsm");
                return ErrorUnexpected;
            case clang::Decl::Friend:
                emit_warning(c, stmt->getLocStart(), "TODO handle decl kind Friend");
                return ErrorUnexpected;
            case clang::Decl::FriendTemplate:
                emit_warning(c, stmt->getLocStart(), "TODO handle decl kind FriendTemplate");
                return ErrorUnexpected;
            case clang::Decl::Import:
                emit_warning(c, stmt->getLocStart(), "TODO handle decl kind Import");
                return ErrorUnexpected;
            case clang::Decl::LinkageSpec:
                emit_warning(c, stmt->getLocStart(), "TODO handle decl kind LinkageSpec");
                return ErrorUnexpected;
            case clang::Decl::Label:
                emit_warning(c, stmt->getLocStart(), "TODO handle decl kind Label");
                return ErrorUnexpected;
            case clang::Decl::Namespace:
                emit_warning(c, stmt->getLocStart(), "TODO handle decl kind Namespace");
                return ErrorUnexpected;
            case clang::Decl::NamespaceAlias:
                emit_warning(c, stmt->getLocStart(), "TODO handle decl kind NamespaceAlias");
                return ErrorUnexpected;
            case clang::Decl::ObjCCompatibleAlias:
                emit_warning(c, stmt->getLocStart(), "TODO handle decl kind ObjCCompatibleAlias");
                return ErrorUnexpected;
            case clang::Decl::ObjCCategory:
                emit_warning(c, stmt->getLocStart(), "TODO handle decl kind ObjCCategory");
                return ErrorUnexpected;
            case clang::Decl::ObjCCategoryImpl:
                emit_warning(c, stmt->getLocStart(), "TODO handle decl kind ObjCCategoryImpl");
                return ErrorUnexpected;
            case clang::Decl::ObjCImplementation:
                emit_warning(c, stmt->getLocStart(), "TODO handle decl kind ObjCImplementation");
                return ErrorUnexpected;
            case clang::Decl::ObjCInterface:
                emit_warning(c, stmt->getLocStart(), "TODO handle decl kind ObjCInterface");
                return ErrorUnexpected;
            case clang::Decl::ObjCProtocol:
                emit_warning(c, stmt->getLocStart(), "TODO handle decl kind ObjCProtocol");
                return ErrorUnexpected;
            case clang::Decl::ObjCMethod:
                emit_warning(c, stmt->getLocStart(), "TODO handle decl kind ObjCMethod");
                return ErrorUnexpected;
            case clang::Decl::ObjCProperty:
                emit_warning(c, stmt->getLocStart(), "TODO handle decl kind ObjCProperty");
                return ErrorUnexpected;
            case clang::Decl::BuiltinTemplate:
                emit_warning(c, stmt->getLocStart(), "TODO handle decl kind BuiltinTemplate");
                return ErrorUnexpected;
            case clang::Decl::ClassTemplate:
                emit_warning(c, stmt->getLocStart(), "TODO handle decl kind ClassTemplate");
                return ErrorUnexpected;
            case clang::Decl::FunctionTemplate:
                emit_warning(c, stmt->getLocStart(), "TODO handle decl kind FunctionTemplate");
                return ErrorUnexpected;
            case clang::Decl::TypeAliasTemplate:
                emit_warning(c, stmt->getLocStart(), "TODO handle decl kind TypeAliasTemplate");
                return ErrorUnexpected;
            case clang::Decl::VarTemplate:
                emit_warning(c, stmt->getLocStart(), "TODO handle decl kind VarTemplate");
                return ErrorUnexpected;
            case clang::Decl::TemplateTemplateParm:
                emit_warning(c, stmt->getLocStart(), "TODO handle decl kind TemplateTemplateParm");
                return ErrorUnexpected;
            case clang::Decl::Enum:
                emit_warning(c, stmt->getLocStart(), "TODO handle decl kind Enum");
                return ErrorUnexpected;
            case clang::Decl::Record:
                emit_warning(c, stmt->getLocStart(), "TODO handle decl kind Record");
                return ErrorUnexpected;
            case clang::Decl::CXXRecord:
                emit_warning(c, stmt->getLocStart(), "TODO handle decl kind CXXRecord");
                return ErrorUnexpected;
            case clang::Decl::ClassTemplateSpecialization:
                emit_warning(c, stmt->getLocStart(), "TODO handle decl kind ClassTemplateSpecialization");
                return ErrorUnexpected;
            case clang::Decl::ClassTemplatePartialSpecialization:
                emit_warning(c, stmt->getLocStart(), "TODO handle decl kind ClassTemplatePartialSpecialization");
                return ErrorUnexpected;
            case clang::Decl::TemplateTypeParm:
                emit_warning(c, stmt->getLocStart(), "TODO handle decl kind TemplateTypeParm");
                return ErrorUnexpected;
            case clang::Decl::ObjCTypeParam:
                emit_warning(c, stmt->getLocStart(), "TODO handle decl kind ObjCTypeParam");
                return ErrorUnexpected;
            case clang::Decl::TypeAlias:
                emit_warning(c, stmt->getLocStart(), "TODO handle decl kind TypeAlias");
                return ErrorUnexpected;
            case clang::Decl::Typedef:
                emit_warning(c, stmt->getLocStart(), "TODO handle decl kind Typedef");
                return ErrorUnexpected;
            case clang::Decl::UnresolvedUsingTypename:
                emit_warning(c, stmt->getLocStart(), "TODO handle decl kind UnresolvedUsingTypename");
                return ErrorUnexpected;
            case clang::Decl::Using:
                emit_warning(c, stmt->getLocStart(), "TODO handle decl kind Using");
                return ErrorUnexpected;
            case clang::Decl::UsingDirective:
                emit_warning(c, stmt->getLocStart(), "TODO handle decl kind UsingDirective");
                return ErrorUnexpected;
            case clang::Decl::UsingPack:
                emit_warning(c, stmt->getLocStart(), "TODO handle decl kind UsingPack");
                return ErrorUnexpected;
            case clang::Decl::UsingShadow:
                emit_warning(c, stmt->getLocStart(), "TODO handle decl kind UsingShadow");
                return ErrorUnexpected;
            case clang::Decl::ConstructorUsingShadow:
                emit_warning(c, stmt->getLocStart(), "TODO handle decl kind ConstructorUsingShadow");
                return ErrorUnexpected;
            case clang::Decl::Binding:
                emit_warning(c, stmt->getLocStart(), "TODO handle decl kind Binding");
                return ErrorUnexpected;
            case clang::Decl::Field:
                emit_warning(c, stmt->getLocStart(), "TODO handle decl kind Field");
                return ErrorUnexpected;
            case clang::Decl::ObjCAtDefsField:
                emit_warning(c, stmt->getLocStart(), "TODO handle decl kind ObjCAtDefsField");
                return ErrorUnexpected;
            case clang::Decl::ObjCIvar:
                emit_warning(c, stmt->getLocStart(), "TODO handle decl kind ObjCIvar");
                return ErrorUnexpected;
            case clang::Decl::Function:
                emit_warning(c, stmt->getLocStart(), "TODO handle decl kind Function");
                return ErrorUnexpected;
            case clang::Decl::CXXDeductionGuide:
                emit_warning(c, stmt->getLocStart(), "TODO handle decl kind CXXDeductionGuide");
                return ErrorUnexpected;
            case clang::Decl::CXXMethod:
                emit_warning(c, stmt->getLocStart(), "TODO handle decl kind CXXMethod");
                return ErrorUnexpected;
            case clang::Decl::CXXConstructor:
                emit_warning(c, stmt->getLocStart(), "TODO handle decl kind CXXConstructor");
                return ErrorUnexpected;
            case clang::Decl::CXXConversion:
                emit_warning(c, stmt->getLocStart(), "TODO handle decl kind CXXConversion");
                return ErrorUnexpected;
            case clang::Decl::CXXDestructor:
                emit_warning(c, stmt->getLocStart(), "TODO handle decl kind CXXDestructor");
                return ErrorUnexpected;
            case clang::Decl::MSProperty:
                emit_warning(c, stmt->getLocStart(), "TODO handle decl kind MSProperty");
                return ErrorUnexpected;
            case clang::Decl::NonTypeTemplateParm:
                emit_warning(c, stmt->getLocStart(), "TODO handle decl kind NonTypeTemplateParm");
                return ErrorUnexpected;
            case clang::Decl::Decomposition:
                emit_warning(c, stmt->getLocStart(), "TODO handle decl kind Decomposition");
                return ErrorUnexpected;
            case clang::Decl::ImplicitParam:
                emit_warning(c, stmt->getLocStart(), "TODO handle decl kind ImplicitParam");
                return ErrorUnexpected;
            case clang::Decl::OMPCapturedExpr:
                emit_warning(c, stmt->getLocStart(), "TODO handle decl kind OMPCapturedExpr");
                return ErrorUnexpected;
            case clang::Decl::ParmVar:
                emit_warning(c, stmt->getLocStart(), "TODO handle decl kind ParmVar");
                return ErrorUnexpected;
            case clang::Decl::VarTemplateSpecialization:
                emit_warning(c, stmt->getLocStart(), "TODO handle decl kind VarTemplateSpecialization");
                return ErrorUnexpected;
            case clang::Decl::VarTemplatePartialSpecialization:
                emit_warning(c, stmt->getLocStart(), "TODO handle decl kind VarTemplatePartialSpecialization");
                return ErrorUnexpected;
            case clang::Decl::EnumConstant:
                emit_warning(c, stmt->getLocStart(), "TODO handle decl kind EnumConstant");
                return ErrorUnexpected;
            case clang::Decl::IndirectField:
                emit_warning(c, stmt->getLocStart(), "TODO handle decl kind IndirectField");
                return ErrorUnexpected;
            case clang::Decl::OMPDeclareReduction:
                emit_warning(c, stmt->getLocStart(), "TODO handle decl kind OMPDeclareReduction");
                return ErrorUnexpected;
            case clang::Decl::UnresolvedUsingValue:
                emit_warning(c, stmt->getLocStart(), "TODO handle decl kind UnresolvedUsingValue");
                return ErrorUnexpected;
            case clang::Decl::OMPThreadPrivate:
                emit_warning(c, stmt->getLocStart(), "TODO handle decl kind OMPThreadPrivate");
                return ErrorUnexpected;
            case clang::Decl::ObjCPropertyImpl:
                emit_warning(c, stmt->getLocStart(), "TODO handle decl kind ObjCPropertyImpl");
                return ErrorUnexpected;
            case clang::Decl::PragmaComment:
                emit_warning(c, stmt->getLocStart(), "TODO handle decl kind PragmaComment");
                return ErrorUnexpected;
            case clang::Decl::PragmaDetectMismatch:
                emit_warning(c, stmt->getLocStart(), "TODO handle decl kind PragmaDetectMismatch");
                return ErrorUnexpected;
            case clang::Decl::StaticAssert:
                emit_warning(c, stmt->getLocStart(), "TODO handle decl kind StaticAssert");
                return ErrorUnexpected;
            case clang::Decl::TranslationUnit:
                emit_warning(c, stmt->getLocStart(), "TODO handle decl kind TranslationUnit");
>>>>>>> 9753e875
                return ErrorUnexpected;
        }
        zig_unreachable();
    }

    *out_scope = scope;
    return ErrorNone;
}

static AstNode *to_enum_zero_cmp(Context *c, AstNode *expr, AstNode *enum_type) {
    AstNode *tag_type = trans_create_node_builtin_fn_call_str(c, "TagType");
    tag_type->data.fn_call_expr.params.append(enum_type);

    // @TagType(Enum)(0)
    AstNode *zero = trans_create_node_unsigned_negative(c, 0, false);
    AstNode *casted_zero = trans_create_node_fn_call_1(c, tag_type, zero);

    // @bitCast(Enum, @TagType(Enum)(0))
    AstNode *bitcast = trans_create_node_builtin_fn_call_str(c, "bitCast");
    bitcast->data.fn_call_expr.params.append(enum_type);
    bitcast->data.fn_call_expr.params.append(casted_zero);

    return trans_create_node_bin_op(c, expr, BinOpTypeCmpNotEq, bitcast);
}

static AstNode *trans_bool_expr(Context *c, ResultUsed result_used, TransScope *scope, const clang::Expr *expr, TransLRValue lrval) {
    AstNode *res = trans_expr(c, result_used, scope, expr, lrval);
    if (res == nullptr)
        return nullptr;

    switch (res->type) {
        case NodeTypeBinOpExpr:
            switch (res->data.bin_op_expr.bin_op) {
                case BinOpTypeBoolOr:
                case BinOpTypeBoolAnd:
                case BinOpTypeCmpEq:
                case BinOpTypeCmpNotEq:
                case BinOpTypeCmpLessThan:
                case BinOpTypeCmpGreaterThan:
                case BinOpTypeCmpLessOrEq:
                case BinOpTypeCmpGreaterOrEq:
                    return res;
                default:
                    break;
            }

        case NodeTypePrefixOpExpr:
            switch (res->data.prefix_op_expr.prefix_op) {
                case PrefixOpBoolNot:
                    return res;
                default:
                    break;
            }

        case NodeTypeBoolLiteral:
            return res;

        default:
            break;
    }


    const clang::Type *ty = get_expr_qual_type_before_implicit_cast(c, expr).getTypePtr();
    auto classs = ty->getTypeClass();
    switch (classs) {
        case clang::Type::Builtin:
        {
            const clang::BuiltinType *builtin_ty = static_cast<const clang::BuiltinType*>(ty);
            switch (builtin_ty->getKind()) {
                case clang::BuiltinType::Bool:
                case clang::BuiltinType::Char_U:
                case clang::BuiltinType::UChar:
                case clang::BuiltinType::Char_S:
                case clang::BuiltinType::SChar:
                case clang::BuiltinType::UShort:
                case clang::BuiltinType::UInt:
                case clang::BuiltinType::ULong:
                case clang::BuiltinType::ULongLong:
                case clang::BuiltinType::Short:
                case clang::BuiltinType::Int:
                case clang::BuiltinType::Long:
                case clang::BuiltinType::LongLong:
                case clang::BuiltinType::UInt128:
                case clang::BuiltinType::Int128:
                case clang::BuiltinType::Float:
                case clang::BuiltinType::Double:
                case clang::BuiltinType::Float128:
                case clang::BuiltinType::LongDouble:
                case clang::BuiltinType::WChar_U:
                case clang::BuiltinType::Char8:
                case clang::BuiltinType::Char16:
                case clang::BuiltinType::Char32:
                case clang::BuiltinType::WChar_S:
                case clang::BuiltinType::Float16:
                    return trans_create_node_bin_op(c, res, BinOpTypeCmpNotEq, trans_create_node_unsigned_negative(c, 0, false));
<<<<<<< HEAD
                case BuiltinType::NullPtr:
                    return trans_create_node_bin_op(c, res, BinOpTypeCmpNotEq, trans_create_node(c, NodeTypeNullLiteral));

                case BuiltinType::Void:
                case BuiltinType::Half:
                case BuiltinType::ObjCId:
                case BuiltinType::ObjCClass:
                case BuiltinType::ObjCSel:
                case BuiltinType::OMPArraySection:
                case BuiltinType::Dependent:
                case BuiltinType::Overload:
                case BuiltinType::BoundMember:
                case BuiltinType::PseudoObject:
                case BuiltinType::UnknownAny:
                case BuiltinType::BuiltinFn:
                case BuiltinType::ARCUnbridgedCast:
                case BuiltinType::OCLImage1dRO:
                case BuiltinType::OCLImage1dArrayRO:
                case BuiltinType::OCLImage1dBufferRO:
                case BuiltinType::OCLImage2dRO:
                case BuiltinType::OCLImage2dArrayRO:
                case BuiltinType::OCLImage2dDepthRO:
                case BuiltinType::OCLImage2dArrayDepthRO:
                case BuiltinType::OCLImage2dMSAARO:
                case BuiltinType::OCLImage2dArrayMSAARO:
                case BuiltinType::OCLImage2dMSAADepthRO:
                case BuiltinType::OCLImage2dArrayMSAADepthRO:
                case BuiltinType::OCLImage3dRO:
                case BuiltinType::OCLImage1dWO:
                case BuiltinType::OCLImage1dArrayWO:
                case BuiltinType::OCLImage1dBufferWO:
                case BuiltinType::OCLImage2dWO:
                case BuiltinType::OCLImage2dArrayWO:
                case BuiltinType::OCLImage2dDepthWO:
                case BuiltinType::OCLImage2dArrayDepthWO:
                case BuiltinType::OCLImage2dMSAAWO:
                case BuiltinType::OCLImage2dArrayMSAAWO:
                case BuiltinType::OCLImage2dMSAADepthWO:
                case BuiltinType::OCLImage2dArrayMSAADepthWO:
                case BuiltinType::OCLImage3dWO:
                case BuiltinType::OCLImage1dRW:
                case BuiltinType::OCLImage1dArrayRW:
                case BuiltinType::OCLImage1dBufferRW:
                case BuiltinType::OCLImage2dRW:
                case BuiltinType::OCLImage2dArrayRW:
                case BuiltinType::OCLImage2dDepthRW:
                case BuiltinType::OCLImage2dArrayDepthRW:
                case BuiltinType::OCLImage2dMSAARW:
                case BuiltinType::OCLImage2dArrayMSAARW:
                case BuiltinType::OCLImage2dMSAADepthRW:
                case BuiltinType::OCLImage2dArrayMSAADepthRW:
                case BuiltinType::OCLImage3dRW:
                case BuiltinType::OCLSampler:
                case BuiltinType::OCLEvent:
                case BuiltinType::OCLClkEvent:
                case BuiltinType::OCLQueue:
                case BuiltinType::OCLReserveID:
                case BuiltinType::ShortAccum:
                case BuiltinType::Accum:
                case BuiltinType::LongAccum:
                case BuiltinType::UShortAccum:
                case BuiltinType::UAccum:
                case BuiltinType::ULongAccum:
                case BuiltinType::ShortFract:
                case BuiltinType::Fract:
                case BuiltinType::LongFract:
                case BuiltinType::UShortFract:
                case BuiltinType::UFract:
                case BuiltinType::ULongFract:
                case BuiltinType::SatShortAccum:
                case BuiltinType::SatAccum:
                case BuiltinType::SatLongAccum:
                case BuiltinType::SatUShortAccum:
                case BuiltinType::SatUAccum:
                case BuiltinType::SatULongAccum:
                case BuiltinType::SatShortFract:
                case BuiltinType::SatFract:
                case BuiltinType::SatLongFract:
                case BuiltinType::SatUShortFract:
                case BuiltinType::SatUFract:
                case BuiltinType::SatULongFract:
                case BuiltinType::OCLIntelSubgroupAVCMcePayload:
                case BuiltinType::OCLIntelSubgroupAVCImePayload:
                case BuiltinType::OCLIntelSubgroupAVCRefPayload:
                case BuiltinType::OCLIntelSubgroupAVCSicPayload:
                case BuiltinType::OCLIntelSubgroupAVCMceResult:
                case BuiltinType::OCLIntelSubgroupAVCImeResult:
                case BuiltinType::OCLIntelSubgroupAVCRefResult:
                case BuiltinType::OCLIntelSubgroupAVCSicResult:
                case BuiltinType::OCLIntelSubgroupAVCImeResultSingleRefStreamout:
                case BuiltinType::OCLIntelSubgroupAVCImeResultDualRefStreamout:
                case BuiltinType::OCLIntelSubgroupAVCImeSingleRefStreamin:
                case BuiltinType::OCLIntelSubgroupAVCImeDualRefStreamin:
=======
                case clang::BuiltinType::NullPtr:
                    return trans_create_node_bin_op(c, res, BinOpTypeCmpNotEq,
                            trans_create_node_unsigned(c, 0));

                case clang::BuiltinType::Void:
                case clang::BuiltinType::Half:
                case clang::BuiltinType::ObjCId:
                case clang::BuiltinType::ObjCClass:
                case clang::BuiltinType::ObjCSel:
                case clang::BuiltinType::OMPArraySection:
                case clang::BuiltinType::Dependent:
                case clang::BuiltinType::Overload:
                case clang::BuiltinType::BoundMember:
                case clang::BuiltinType::PseudoObject:
                case clang::BuiltinType::UnknownAny:
                case clang::BuiltinType::BuiltinFn:
                case clang::BuiltinType::ARCUnbridgedCast:
                case clang::BuiltinType::OCLImage1dRO:
                case clang::BuiltinType::OCLImage1dArrayRO:
                case clang::BuiltinType::OCLImage1dBufferRO:
                case clang::BuiltinType::OCLImage2dRO:
                case clang::BuiltinType::OCLImage2dArrayRO:
                case clang::BuiltinType::OCLImage2dDepthRO:
                case clang::BuiltinType::OCLImage2dArrayDepthRO:
                case clang::BuiltinType::OCLImage2dMSAARO:
                case clang::BuiltinType::OCLImage2dArrayMSAARO:
                case clang::BuiltinType::OCLImage2dMSAADepthRO:
                case clang::BuiltinType::OCLImage2dArrayMSAADepthRO:
                case clang::BuiltinType::OCLImage3dRO:
                case clang::BuiltinType::OCLImage1dWO:
                case clang::BuiltinType::OCLImage1dArrayWO:
                case clang::BuiltinType::OCLImage1dBufferWO:
                case clang::BuiltinType::OCLImage2dWO:
                case clang::BuiltinType::OCLImage2dArrayWO:
                case clang::BuiltinType::OCLImage2dDepthWO:
                case clang::BuiltinType::OCLImage2dArrayDepthWO:
                case clang::BuiltinType::OCLImage2dMSAAWO:
                case clang::BuiltinType::OCLImage2dArrayMSAAWO:
                case clang::BuiltinType::OCLImage2dMSAADepthWO:
                case clang::BuiltinType::OCLImage2dArrayMSAADepthWO:
                case clang::BuiltinType::OCLImage3dWO:
                case clang::BuiltinType::OCLImage1dRW:
                case clang::BuiltinType::OCLImage1dArrayRW:
                case clang::BuiltinType::OCLImage1dBufferRW:
                case clang::BuiltinType::OCLImage2dRW:
                case clang::BuiltinType::OCLImage2dArrayRW:
                case clang::BuiltinType::OCLImage2dDepthRW:
                case clang::BuiltinType::OCLImage2dArrayDepthRW:
                case clang::BuiltinType::OCLImage2dMSAARW:
                case clang::BuiltinType::OCLImage2dArrayMSAARW:
                case clang::BuiltinType::OCLImage2dMSAADepthRW:
                case clang::BuiltinType::OCLImage2dArrayMSAADepthRW:
                case clang::BuiltinType::OCLImage3dRW:
                case clang::BuiltinType::OCLSampler:
                case clang::BuiltinType::OCLEvent:
                case clang::BuiltinType::OCLClkEvent:
                case clang::BuiltinType::OCLQueue:
                case clang::BuiltinType::OCLReserveID:
                case clang::BuiltinType::ShortAccum:
                case clang::BuiltinType::Accum:
                case clang::BuiltinType::LongAccum:
                case clang::BuiltinType::UShortAccum:
                case clang::BuiltinType::UAccum:
                case clang::BuiltinType::ULongAccum:
                case clang::BuiltinType::ShortFract:
                case clang::BuiltinType::Fract:
                case clang::BuiltinType::LongFract:
                case clang::BuiltinType::UShortFract:
                case clang::BuiltinType::UFract:
                case clang::BuiltinType::ULongFract:
                case clang::BuiltinType::SatShortAccum:
                case clang::BuiltinType::SatAccum:
                case clang::BuiltinType::SatLongAccum:
                case clang::BuiltinType::SatUShortAccum:
                case clang::BuiltinType::SatUAccum:
                case clang::BuiltinType::SatULongAccum:
                case clang::BuiltinType::SatShortFract:
                case clang::BuiltinType::SatFract:
                case clang::BuiltinType::SatLongFract:
                case clang::BuiltinType::SatUShortFract:
                case clang::BuiltinType::SatUFract:
                case clang::BuiltinType::SatULongFract:
>>>>>>> 9753e875
                    return res;
            }
            break;
        }
        case clang::Type::Pointer:
            return trans_create_node_bin_op(c, res, BinOpTypeCmpNotEq,
                    trans_create_node_unsigned(c, 0));

        case clang::Type::Typedef:
        {
            const clang::TypedefType *typedef_ty = static_cast<const clang::TypedefType*>(ty);
            const clang::TypedefNameDecl *typedef_decl = typedef_ty->getDecl();
            auto existing_entry = c->decl_table.maybe_get((void*)typedef_decl->getCanonicalDecl());
            if (existing_entry) {
                return existing_entry->value;
            }

            return res;
        }

        case clang::Type::Enum:
        {
            const clang::EnumType *enum_ty = static_cast<const clang::EnumType*>(ty);
            AstNode *enum_type = resolve_enum_decl(c, enum_ty->getDecl());
            return to_enum_zero_cmp(c, res, enum_type);
        }

        case clang::Type::Elaborated:
        {
            const clang::ElaboratedType *elaborated_ty = static_cast<const clang::ElaboratedType*>(ty);
            switch (elaborated_ty->getKeyword()) {
<<<<<<< HEAD
                case ETK_Enum: {
                    AstNode *enum_type = trans_qual_type(c, elaborated_ty->getNamedType(), expr->getBeginLoc());
=======
                case clang::ETK_Enum: {
                    AstNode *enum_type = trans_qual_type(c, elaborated_ty->getNamedType(), expr->getLocStart());
>>>>>>> 9753e875
                    return to_enum_zero_cmp(c, res, enum_type);
                }
                case clang::ETK_Struct:
                case clang::ETK_Union:
                case clang::ETK_Interface:
                case clang::ETK_Class:
                case clang::ETK_Typename:
                case clang::ETK_None:
                    return res;
            }
        }

        case clang::Type::FunctionProto:
        case clang::Type::Record:
        case clang::Type::ConstantArray:
        case clang::Type::Paren:
        case clang::Type::Decayed:
        case clang::Type::Attributed:
        case clang::Type::IncompleteArray:
        case clang::Type::BlockPointer:
        case clang::Type::LValueReference:
        case clang::Type::RValueReference:
        case clang::Type::MemberPointer:
        case clang::Type::VariableArray:
        case clang::Type::DependentSizedArray:
        case clang::Type::DependentSizedExtVector:
        case clang::Type::Vector:
        case clang::Type::ExtVector:
        case clang::Type::FunctionNoProto:
        case clang::Type::UnresolvedUsing:
        case clang::Type::Adjusted:
        case clang::Type::TypeOfExpr:
        case clang::Type::TypeOf:
        case clang::Type::Decltype:
        case clang::Type::UnaryTransform:
        case clang::Type::TemplateTypeParm:
        case clang::Type::SubstTemplateTypeParm:
        case clang::Type::SubstTemplateTypeParmPack:
        case clang::Type::TemplateSpecialization:
        case clang::Type::Auto:
        case clang::Type::InjectedClassName:
        case clang::Type::DependentName:
        case clang::Type::DependentTemplateSpecialization:
        case clang::Type::PackExpansion:
        case clang::Type::ObjCObject:
        case clang::Type::ObjCInterface:
        case clang::Type::Complex:
        case clang::Type::ObjCObjectPointer:
        case clang::Type::Atomic:
        case clang::Type::Pipe:
        case clang::Type::ObjCTypeParam:
        case clang::Type::DeducedTemplateSpecialization:
        case clang::Type::DependentAddressSpace:
        case clang::Type::DependentVector:
            return res;
    }
    zig_unreachable();
}

static AstNode *trans_while_loop(Context *c, TransScope *scope, const clang::WhileStmt *stmt) {
    TransScopeWhile *while_scope = trans_scope_while_create(c, scope);

    while_scope->node->data.while_expr.condition = trans_bool_expr(c, ResultUsedYes, scope, stmt->getCond(), TransRValue);
    if (while_scope->node->data.while_expr.condition == nullptr)
        return nullptr;

    TransScope *body_scope = trans_stmt(c, &while_scope->base, stmt->getBody(),
            &while_scope->node->data.while_expr.body);
    if (body_scope == nullptr)
        return nullptr;

    return while_scope->node;
}

static AstNode *trans_if_statement(Context *c, TransScope *scope, const clang::IfStmt *stmt) {
    // if (c) t
    // if (c) t else e
    AstNode *if_node = trans_create_node(c, NodeTypeIfBoolExpr);

    TransScope *then_scope = trans_stmt(c, scope, stmt->getThen(), &if_node->data.if_bool_expr.then_block);
    if (then_scope == nullptr)
        return nullptr;

    if (stmt->getElse() != nullptr) {
        TransScope *else_scope = trans_stmt(c, scope, stmt->getElse(), &if_node->data.if_bool_expr.else_node);
        if (else_scope == nullptr)
            return nullptr;
    }

    if_node->data.if_bool_expr.condition = trans_bool_expr(c, ResultUsedYes, scope, stmt->getCond(), TransRValue);
    if (if_node->data.if_bool_expr.condition == nullptr)
        return nullptr;

    return if_node;
}

static AstNode *trans_call_expr(Context *c, ResultUsed result_used, TransScope *scope, const clang::CallExpr *stmt) {
    AstNode *node = trans_create_node(c, NodeTypeFnCallExpr);

    AstNode *callee_raw_node = trans_expr(c, ResultUsedYes, scope, stmt->getCallee(), TransRValue);
    if (callee_raw_node == nullptr)
        return nullptr;

    bool is_ptr = false;
    const clang::FunctionProtoType *fn_ty = qual_type_get_fn_proto(stmt->getCallee()->getType(), &is_ptr);
    AstNode *callee_node = nullptr;
    if (is_ptr && fn_ty) {
        if (stmt->getCallee()->getStmtClass() == clang::Stmt::ImplicitCastExprClass) {
            const clang::ImplicitCastExpr *implicit_cast = static_cast<const clang::ImplicitCastExpr *>(stmt->getCallee());
            if (implicit_cast->getCastKind() == clang::CK_FunctionToPointerDecay) {
                if (implicit_cast->getSubExpr()->getStmtClass() == clang::Stmt::DeclRefExprClass) {
                    const clang::DeclRefExpr *decl_ref = static_cast<const clang::DeclRefExpr *>(implicit_cast->getSubExpr());
                    const clang::Decl *decl = decl_ref->getFoundDecl();
                    if (decl->getKind() == clang::Decl::Function) {
                        callee_node = callee_raw_node;
                    }
                }
            }
        }
        if (callee_node == nullptr) {
            callee_node = trans_create_node_unwrap_null(c, callee_raw_node);
        }
    } else {
        callee_node = callee_raw_node;
    }

    node->data.fn_call_expr.fn_ref_expr = callee_node;

    unsigned num_args = stmt->getNumArgs();
    const clang::Expr * const* args = stmt->getArgs();
    for (unsigned i = 0; i < num_args; i += 1) {
        AstNode *arg_node = trans_expr(c, ResultUsedYes, scope, args[i], TransRValue);
        if (arg_node == nullptr)
            return nullptr;

        node->data.fn_call_expr.params.append(arg_node);
    }

    if (result_used == ResultUsedNo && fn_ty && !qual_type_canon(fn_ty->getReturnType())->isVoidType()) {
        node = trans_create_node_bin_op(c, trans_create_node_symbol_str(c, "_"), BinOpTypeAssign, node);
    }

    return node;
}

static AstNode *trans_member_expr(Context *c, TransScope *scope, const clang::MemberExpr *stmt) {
    AstNode *container_node = trans_expr(c, ResultUsedYes, scope, stmt->getBase(), TransRValue);
    if (container_node == nullptr)
        return nullptr;

    if (stmt->isArrow()) {
        container_node = trans_create_node_unwrap_null(c, container_node);
    }

    const char *name = decl_name(stmt->getMemberDecl());

    AstNode *node = trans_create_node_field_access_str(c, container_node, name);
    return node;
}

static AstNode *trans_array_subscript_expr(Context *c, TransScope *scope, const clang::ArraySubscriptExpr *stmt) {
    AstNode *container_node = trans_expr(c, ResultUsedYes, scope, stmt->getBase(), TransRValue);
    if (container_node == nullptr)
        return nullptr;

    AstNode *idx_node = trans_expr(c, ResultUsedYes, scope, stmt->getIdx(), TransRValue);
    if (idx_node == nullptr)
        return nullptr;


    AstNode *node = trans_create_node(c, NodeTypeArrayAccessExpr);
    node->data.array_access_expr.array_ref_expr = container_node;
    node->data.array_access_expr.subscript = idx_node;
    return node;
}

static AstNode *trans_c_style_cast_expr(Context *c, ResultUsed result_used, TransScope *scope,
        const clang::CStyleCastExpr *stmt, TransLRValue lrvalue)
{
    AstNode *sub_expr_node = trans_expr(c, result_used, scope, stmt->getSubExpr(), lrvalue);
    if (sub_expr_node == nullptr)
        return nullptr;

    return trans_c_cast(c, stmt->getBeginLoc(), stmt->getType(), stmt->getSubExpr()->getType(), sub_expr_node);
}

static AstNode *trans_unary_expr_or_type_trait_expr(Context *c, TransScope *scope,
        const clang::UnaryExprOrTypeTraitExpr *stmt)
{
    AstNode *type_node = trans_qual_type(c, stmt->getTypeOfArgument(), stmt->getBeginLoc());
    if (type_node == nullptr)
        return nullptr;

    AstNode *node = trans_create_node_builtin_fn_call_str(c, "sizeOf");
    node->data.fn_call_expr.params.append(type_node);
    return node;
}

static AstNode *trans_do_loop(Context *c, TransScope *parent_scope, const clang::DoStmt *stmt) {
    TransScopeWhile *while_scope = trans_scope_while_create(c, parent_scope);

    while_scope->node->data.while_expr.condition = trans_create_node_bool(c, true);

    AstNode *body_node;
    TransScope *child_scope;
    if (stmt->getBody()->getStmtClass() == clang::Stmt::CompoundStmtClass) {
        // there's already a block in C, so we'll append our condition to it.
        // c: do {
        // c:   a;
        // c:   b;
        // c: } while(c);
        // zig: while (true) {
        // zig:   a;
        // zig:   b;
        // zig:   if (!cond) break;
        // zig: }

        // We call the low level function so that we can set child_scope to the scope of the generated block.
        if (trans_stmt_extra(c, &while_scope->base, stmt->getBody(), ResultUsedNo, TransRValue, &body_node,
            nullptr, &child_scope))
        {
            return nullptr;
        }
        assert(body_node->type == NodeTypeBlock);
    } else {
        // the C statement is without a block, so we need to create a block to contain it.
        // c: do
        // c:   a;
        // c: while(c);
        // zig: while (true) {
        // zig:   a;
        // zig:   if (!cond) break;
        // zig: }
        TransScopeBlock *child_block_scope = trans_scope_block_create(c, &while_scope->base);
        body_node = child_block_scope->node;
        AstNode *child_statement;
        child_scope = trans_stmt(c, &child_block_scope->base, stmt->getBody(), &child_statement);
        if (child_scope == nullptr) return nullptr;
        if (child_statement != nullptr) {
            body_node->data.block.statements.append(child_statement);
        }
    }

    // if (!cond) break;
    AstNode *condition_node = trans_expr(c, ResultUsedYes, child_scope, stmt->getCond(), TransRValue);
    if (condition_node == nullptr) return nullptr;
    AstNode *terminator_node = trans_create_node(c, NodeTypeIfBoolExpr);
    terminator_node->data.if_bool_expr.condition = trans_create_node_prefix_op(c, PrefixOpBoolNot, condition_node);
    terminator_node->data.if_bool_expr.then_block = trans_create_node(c, NodeTypeBreak);

    assert(terminator_node != nullptr);
    body_node->data.block.statements.append(terminator_node);

    while_scope->node->data.while_expr.body = body_node;

    return while_scope->node;
}

static AstNode *trans_for_loop(Context *c, TransScope *parent_scope, const clang::ForStmt *stmt) {
    AstNode *loop_block_node;
    TransScopeWhile *while_scope;
    TransScope *cond_scope;
    const clang::Stmt *init_stmt = stmt->getInit();
    if (init_stmt == nullptr) {
        while_scope = trans_scope_while_create(c, parent_scope);
        loop_block_node = while_scope->node;
        cond_scope = parent_scope;
    } else {
        TransScopeBlock *child_scope = trans_scope_block_create(c, parent_scope);
        loop_block_node = child_scope->node;

        AstNode *vars_node;
        cond_scope = trans_stmt(c, &child_scope->base, init_stmt, &vars_node);
        if (cond_scope == nullptr)
            return nullptr;
        if (vars_node != nullptr)
            child_scope->node->data.block.statements.append(vars_node);

        while_scope = trans_scope_while_create(c, cond_scope);

        child_scope->node->data.block.statements.append(while_scope->node);
    }

    const clang::Stmt *cond_stmt = stmt->getCond();
    if (cond_stmt == nullptr) {
        while_scope->node->data.while_expr.condition = trans_create_node_bool(c, true);
    } else {
        if (clang::Expr::classof(cond_stmt)) {
            const clang::Expr *cond_expr = static_cast<const clang::Expr*>(cond_stmt);
            while_scope->node->data.while_expr.condition = trans_bool_expr(c, ResultUsedYes, cond_scope, cond_expr, TransRValue);

            if (while_scope->node->data.while_expr.condition == nullptr)
                return nullptr;
        } else {
            TransScope *end_cond_scope = trans_stmt(c, cond_scope, cond_stmt,
                                                    &while_scope->node->data.while_expr.condition);
            if (end_cond_scope == nullptr)
                return nullptr;
        }
    }

    const clang::Stmt *inc_stmt = stmt->getInc();
    if (inc_stmt != nullptr) {
        AstNode *inc_node;
        TransScope *inc_scope = trans_stmt(c, cond_scope, inc_stmt, &inc_node);
        if (inc_scope == nullptr)
            return nullptr;
        while_scope->node->data.while_expr.continue_expr = inc_node;
    }

    AstNode *body_statement;
    TransScope *body_scope = trans_stmt(c, &while_scope->base, stmt->getBody(), &body_statement);
    if (body_scope == nullptr)
        return nullptr;

    if (body_statement == nullptr) {
        while_scope->node->data.while_expr.body = trans_create_node(c, NodeTypeBlock);
    } else {
        while_scope->node->data.while_expr.body = body_statement;
    }

    return loop_block_node;
}

static AstNode *trans_switch_stmt(Context *c, TransScope *parent_scope, const clang::SwitchStmt *stmt) {
    TransScopeBlock *block_scope = trans_scope_block_create(c, parent_scope);

    TransScopeSwitch *switch_scope;

    const clang::DeclStmt *var_decl_stmt = stmt->getConditionVariableDeclStmt();
    if (var_decl_stmt == nullptr) {
        switch_scope = trans_scope_switch_create(c, &block_scope->base);
    } else {
        AstNode *vars_node;
        TransScope *var_scope = trans_stmt(c, &block_scope->base, var_decl_stmt, &vars_node);
        if (var_scope == nullptr)
            return nullptr;
        if (vars_node != nullptr)
            block_scope->node->data.block.statements.append(vars_node);
        switch_scope = trans_scope_switch_create(c, var_scope);
    }
    block_scope->node->data.block.statements.append(switch_scope->switch_node);

    // TODO avoid name collisions
    Buf *end_label_name = buf_create_from_str("__switch");
    switch_scope->end_label_name = end_label_name;
    block_scope->node->data.block.name = end_label_name;

    const clang::Expr *cond_expr = stmt->getCond();
    assert(cond_expr != nullptr);

    AstNode *expr_node = trans_expr(c, ResultUsedYes, &block_scope->base, cond_expr, TransRValue);
    if (expr_node == nullptr)
        return nullptr;
    switch_scope->switch_node->data.switch_expr.expr = expr_node;

    AstNode *body_node;
    const clang::Stmt *body_stmt = stmt->getBody();
    if (body_stmt->getStmtClass() == clang::Stmt::CompoundStmtClass) {
        if (trans_compound_stmt_inline(c, &switch_scope->base, (const clang::CompoundStmt *)body_stmt,
                                       block_scope->node, nullptr))
        {
            return nullptr;
        }
    } else {
        TransScope *body_scope = trans_stmt(c, &switch_scope->base, body_stmt, &body_node);
        if (body_scope == nullptr)
            return nullptr;
        if (body_node != nullptr)
            block_scope->node->data.block.statements.append(body_node);
    }

    if (!switch_scope->found_default && !stmt->isAllEnumCasesCovered()) {
        AstNode *prong_node = trans_create_node(c, NodeTypeSwitchProng);
        prong_node->data.switch_prong.expr = trans_create_node_break(c, end_label_name, nullptr);
        switch_scope->switch_node->data.switch_expr.prongs.append(prong_node);
    }

    return block_scope->node;
}

static TransScopeSwitch *trans_scope_switch_find(TransScope *scope) {
    while (scope != nullptr) {
        if (scope->id == TransScopeIdSwitch) {
            return (TransScopeSwitch *)scope;
        }
        scope = scope->parent;
    }
    return nullptr;
}

static int trans_switch_case(Context *c, TransScope *parent_scope, const clang::CaseStmt *stmt, AstNode **out_node,
                             TransScope **out_scope) {
    *out_node = nullptr;

    if (stmt->getRHS() != nullptr) {
        emit_warning(c, stmt->getBeginLoc(), "TODO support GNU switch case a ... b extension");
        return ErrorUnexpected;
    }

    TransScopeSwitch *switch_scope = trans_scope_switch_find(parent_scope);
    assert(switch_scope != nullptr);

    Buf *label_name = buf_sprintf("__case_%" PRIu32, switch_scope->case_index);
    switch_scope->case_index += 1;

    {
        // Add the prong
        AstNode *prong_node = trans_create_node(c, NodeTypeSwitchProng);
        AstNode *item_node = trans_expr(c, ResultUsedYes, &switch_scope->base, stmt->getLHS(), TransRValue);
        if (item_node == nullptr)
            return ErrorUnexpected;
        prong_node->data.switch_prong.items.append(item_node);
        prong_node->data.switch_prong.expr = trans_create_node_break(c, label_name, nullptr);
        switch_scope->switch_node->data.switch_expr.prongs.append(prong_node);
    }

    TransScopeBlock *scope_block = trans_scope_block_find(parent_scope);

    AstNode *case_block = trans_create_node(c, NodeTypeBlock);
    case_block->data.block.name = label_name;
    case_block->data.block.statements = scope_block->node->data.block.statements;
    scope_block->node->data.block.statements = {0};
    scope_block->node->data.block.statements.append(case_block);

    AstNode *sub_stmt_node;
    TransScope *new_scope = trans_stmt(c, parent_scope, stmt->getSubStmt(), &sub_stmt_node);
    if (new_scope == nullptr)
        return ErrorUnexpected;
    if (sub_stmt_node != nullptr)
        scope_block->node->data.block.statements.append(sub_stmt_node);

    *out_scope = new_scope;
    return ErrorNone;
}

static int trans_switch_default(Context *c, TransScope *parent_scope, const clang::DefaultStmt *stmt, AstNode **out_node,
                                TransScope **out_scope)
{
    *out_node = nullptr;

    TransScopeSwitch *switch_scope = trans_scope_switch_find(parent_scope);
    assert(switch_scope != nullptr);

    Buf *label_name = buf_sprintf("__default");

    {
        // Add the prong
        AstNode *prong_node = trans_create_node(c, NodeTypeSwitchProng);
        prong_node->data.switch_prong.expr = trans_create_node_break(c, label_name, nullptr);
        switch_scope->switch_node->data.switch_expr.prongs.append(prong_node);
        switch_scope->found_default = true;
    }

    TransScopeBlock *scope_block = trans_scope_block_find(parent_scope);

    AstNode *case_block = trans_create_node(c, NodeTypeBlock);
    case_block->data.block.name = label_name;
    case_block->data.block.statements = scope_block->node->data.block.statements;
    scope_block->node->data.block.statements = {0};
    scope_block->node->data.block.statements.append(case_block);

    AstNode *sub_stmt_node;
    TransScope *new_scope = trans_stmt(c, parent_scope, stmt->getSubStmt(), &sub_stmt_node);
    if (new_scope == nullptr)
        return ErrorUnexpected;
    if (sub_stmt_node != nullptr)
        scope_block->node->data.block.statements.append(sub_stmt_node);

    *out_scope = new_scope;
    return ErrorNone;
}

static AstNode *trans_string_literal(Context *c, TransScope *scope, const clang::StringLiteral *stmt) {
    switch (stmt->getKind()) {
        case clang::StringLiteral::Ascii:
        case clang::StringLiteral::UTF8:
            return trans_create_node_str_lit_c(c, string_ref_to_buf(stmt->getString()));
<<<<<<< HEAD
        case StringLiteral::UTF16:
            emit_warning(c, stmt->getBeginLoc(), "TODO support UTF16 string literals");
            return nullptr;
        case StringLiteral::UTF32:
            emit_warning(c, stmt->getBeginLoc(), "TODO support UTF32 string literals");
            return nullptr;
        case StringLiteral::Wide:
            emit_warning(c, stmt->getBeginLoc(), "TODO support wide string literals");
=======
        case clang::StringLiteral::UTF16:
            emit_warning(c, stmt->getLocStart(), "TODO support UTF16 string literals");
            return nullptr;
        case clang::StringLiteral::UTF32:
            emit_warning(c, stmt->getLocStart(), "TODO support UTF32 string literals");
            return nullptr;
        case clang::StringLiteral::Wide:
            emit_warning(c, stmt->getLocStart(), "TODO support wide string literals");
>>>>>>> 9753e875
            return nullptr;
    }
    zig_unreachable();
}

static AstNode *trans_break_stmt(Context *c, TransScope *scope, const clang::BreakStmt *stmt) {
    TransScope *cur_scope = scope;
    while (cur_scope != nullptr) {
        if (cur_scope->id == TransScopeIdWhile) {
            return trans_create_node(c, NodeTypeBreak);
        } else if (cur_scope->id == TransScopeIdSwitch) {
            TransScopeSwitch *switch_scope = (TransScopeSwitch *)cur_scope;
            return trans_create_node_break(c, switch_scope->end_label_name, nullptr);
        }
        cur_scope = cur_scope->parent;
    }
    zig_unreachable();
}

static AstNode *trans_continue_stmt(Context *c, TransScope *scope, const clang::ContinueStmt *stmt) {
    return trans_create_node(c, NodeTypeContinue);
}

static int wrap_stmt(AstNode **out_node, TransScope **out_scope, TransScope *in_scope, AstNode *result_node) {
    if (result_node == nullptr)
        return ErrorUnexpected;
    *out_node = result_node;
    if (out_scope != nullptr)
        *out_scope = in_scope;
    return ErrorNone;
}

static int trans_stmt_extra(Context *c, TransScope *scope, const clang::Stmt *stmt,
        ResultUsed result_used, TransLRValue lrvalue,
        AstNode **out_node, TransScope **out_child_scope,
        TransScope **out_node_scope)
{
    clang::Stmt::StmtClass sc = stmt->getStmtClass();
    switch (sc) {
        case clang::Stmt::ReturnStmtClass:
            return wrap_stmt(out_node, out_child_scope, scope,
                    trans_return_stmt(c, scope, (const clang::ReturnStmt *)stmt));
        case clang::Stmt::CompoundStmtClass:
            return wrap_stmt(out_node, out_child_scope, scope,
                    trans_compound_stmt(c, scope, (const clang::CompoundStmt *)stmt, out_node_scope));
        case clang::Stmt::IntegerLiteralClass:
            return wrap_stmt(out_node, out_child_scope, scope,
                    trans_integer_literal(c, (const clang::IntegerLiteral *)stmt));
        case clang::Stmt::ConditionalOperatorClass:
            return wrap_stmt(out_node, out_child_scope, scope,
                    trans_conditional_operator(c, result_used, scope, (const clang::ConditionalOperator *)stmt));
        case clang::Stmt::BinaryOperatorClass:
            return wrap_stmt(out_node, out_child_scope, scope,
                    trans_binary_operator(c, result_used, scope, (const clang::BinaryOperator *)stmt));
        case clang::Stmt::CompoundAssignOperatorClass:
            return wrap_stmt(out_node, out_child_scope, scope,
                    trans_compound_assign_operator(c, result_used, scope, (const clang::CompoundAssignOperator *)stmt));
        case clang::Stmt::ImplicitCastExprClass:
            return wrap_stmt(out_node, out_child_scope, scope,
                    trans_implicit_cast_expr(c, scope, (const clang::ImplicitCastExpr *)stmt));
        case clang::Stmt::DeclRefExprClass:
            return wrap_stmt(out_node, out_child_scope, scope,
                    trans_decl_ref_expr(c, scope, (const clang::DeclRefExpr *)stmt, lrvalue));
        case clang::Stmt::UnaryOperatorClass:
            return wrap_stmt(out_node, out_child_scope, scope,
                    trans_unary_operator(c, result_used, scope, (const clang::UnaryOperator *)stmt));
        case clang::Stmt::DeclStmtClass:
            return trans_local_declaration(c, scope, (const clang::DeclStmt *)stmt, out_node, out_child_scope);
        case clang::Stmt::DoStmtClass:
        case clang::Stmt::WhileStmtClass: {
            AstNode *while_node = sc == clang::Stmt::DoStmtClass
                ? trans_do_loop(c, scope, (const clang::DoStmt *)stmt)
                : trans_while_loop(c, scope, (const clang::WhileStmt *)stmt);

            if (while_node == nullptr)
                return ErrorUnexpected;

            assert(while_node->type == NodeTypeWhileExpr);
            if (while_node->data.while_expr.body == nullptr)
                while_node->data.while_expr.body = trans_create_node(c, NodeTypeBlock);

            return wrap_stmt(out_node, out_child_scope, scope, while_node);
        }
        case clang::Stmt::IfStmtClass:
            return wrap_stmt(out_node, out_child_scope, scope,
                    trans_if_statement(c, scope, (const clang::IfStmt *)stmt));
        case clang::Stmt::CallExprClass:
            return wrap_stmt(out_node, out_child_scope, scope,
                    trans_call_expr(c, result_used, scope, (const clang::CallExpr *)stmt));
        case clang::Stmt::NullStmtClass:
            *out_node = nullptr;
            *out_child_scope = scope;
            return ErrorNone;
        case clang::Stmt::MemberExprClass:
            return wrap_stmt(out_node, out_child_scope, scope,
                    trans_member_expr(c, scope, (const clang::MemberExpr *)stmt));
        case clang::Stmt::ArraySubscriptExprClass:
            return wrap_stmt(out_node, out_child_scope, scope,
                    trans_array_subscript_expr(c, scope, (const clang::ArraySubscriptExpr *)stmt));
        case clang::Stmt::CStyleCastExprClass:
            return wrap_stmt(out_node, out_child_scope, scope,
                    trans_c_style_cast_expr(c, result_used, scope, (const clang::CStyleCastExpr *)stmt, lrvalue));
        case clang::Stmt::UnaryExprOrTypeTraitExprClass:
            return wrap_stmt(out_node, out_child_scope, scope,
                    trans_unary_expr_or_type_trait_expr(c, scope, (const clang::UnaryExprOrTypeTraitExpr *)stmt));
        case clang::Stmt::ForStmtClass: {
            AstNode *node = trans_for_loop(c, scope, (const clang::ForStmt *)stmt);
            return wrap_stmt(out_node, out_child_scope, scope, node);
        }
        case clang::Stmt::StringLiteralClass:
            return wrap_stmt(out_node, out_child_scope, scope,
                    trans_string_literal(c, scope, (const clang::StringLiteral *)stmt));
        case clang::Stmt::BreakStmtClass:
            return wrap_stmt(out_node, out_child_scope, scope,
                    trans_break_stmt(c, scope, (const clang::BreakStmt *)stmt));
        case clang::Stmt::ContinueStmtClass:
            return wrap_stmt(out_node, out_child_scope, scope,
                    trans_continue_stmt(c, scope, (const clang::ContinueStmt *)stmt));
        case clang::Stmt::ParenExprClass:
            return wrap_stmt(out_node, out_child_scope, scope,
                    trans_expr(c, result_used, scope, ((const clang::ParenExpr*)stmt)->getSubExpr(), lrvalue));
        case clang::Stmt::SwitchStmtClass:
            return wrap_stmt(out_node, out_child_scope, scope,
<<<<<<< HEAD
                             trans_switch_stmt(c, scope, (const SwitchStmt *)stmt));
        case Stmt::CaseStmtClass:
            return trans_switch_case(c, scope, (const CaseStmt *)stmt, out_node, out_child_scope);
        case Stmt::DefaultStmtClass:
            return trans_switch_default(c, scope, (const DefaultStmt *)stmt, out_node, out_child_scope);
        case Stmt::ConstantExprClass:
            return wrap_stmt(out_node, out_child_scope, scope,
                    trans_constant_expr(c, (const ConstantExpr *)stmt));
        case Stmt::NoStmtClass:
            emit_warning(c, stmt->getBeginLoc(), "TODO handle C NoStmtClass");
            return ErrorUnexpected;
        case Stmt::GCCAsmStmtClass:
            emit_warning(c, stmt->getBeginLoc(), "TODO handle C GCCAsmStmtClass");
            return ErrorUnexpected;
        case Stmt::MSAsmStmtClass:
            emit_warning(c, stmt->getBeginLoc(), "TODO handle C MSAsmStmtClass");
            return ErrorUnexpected;
        case Stmt::AttributedStmtClass:
            emit_warning(c, stmt->getBeginLoc(), "TODO handle C AttributedStmtClass");
            return ErrorUnexpected;
        case Stmt::CXXCatchStmtClass:
            emit_warning(c, stmt->getBeginLoc(), "TODO handle C CXXCatchStmtClass");
            return ErrorUnexpected;
        case Stmt::CXXForRangeStmtClass:
            emit_warning(c, stmt->getBeginLoc(), "TODO handle C CXXForRangeStmtClass");
            return ErrorUnexpected;
        case Stmt::CXXTryStmtClass:
            emit_warning(c, stmt->getBeginLoc(), "TODO handle C CXXTryStmtClass");
            return ErrorUnexpected;
        case Stmt::CapturedStmtClass:
            emit_warning(c, stmt->getBeginLoc(), "TODO handle C CapturedStmtClass");
            return ErrorUnexpected;
        case Stmt::CoreturnStmtClass:
            emit_warning(c, stmt->getBeginLoc(), "TODO handle C CoreturnStmtClass");
            return ErrorUnexpected;
        case Stmt::CoroutineBodyStmtClass:
            emit_warning(c, stmt->getBeginLoc(), "TODO handle C CoroutineBodyStmtClass");
            return ErrorUnexpected;
        case Stmt::BinaryConditionalOperatorClass:
            emit_warning(c, stmt->getBeginLoc(), "TODO handle C BinaryConditionalOperatorClass");
            return ErrorUnexpected;
        case Stmt::AddrLabelExprClass:
            emit_warning(c, stmt->getBeginLoc(), "TODO handle C AddrLabelExprClass");
            return ErrorUnexpected;
        case Stmt::ArrayInitIndexExprClass:
            emit_warning(c, stmt->getBeginLoc(), "TODO handle C ArrayInitIndexExprClass");
            return ErrorUnexpected;
        case Stmt::ArrayInitLoopExprClass:
            emit_warning(c, stmt->getBeginLoc(), "TODO handle C ArrayInitLoopExprClass");
            return ErrorUnexpected;
        case Stmt::ArrayTypeTraitExprClass:
            emit_warning(c, stmt->getBeginLoc(), "TODO handle C ArrayTypeTraitExprClass");
            return ErrorUnexpected;
        case Stmt::AsTypeExprClass:
            emit_warning(c, stmt->getBeginLoc(), "TODO handle C AsTypeExprClass");
            return ErrorUnexpected;
        case Stmt::AtomicExprClass:
            emit_warning(c, stmt->getBeginLoc(), "TODO handle C AtomicExprClass");
            return ErrorUnexpected;
        case Stmt::BlockExprClass:
            emit_warning(c, stmt->getBeginLoc(), "TODO handle C BlockExprClass");
            return ErrorUnexpected;
        case Stmt::CXXBindTemporaryExprClass:
            emit_warning(c, stmt->getBeginLoc(), "TODO handle C CXXBindTemporaryExprClass");
            return ErrorUnexpected;
        case Stmt::CXXBoolLiteralExprClass:
            emit_warning(c, stmt->getBeginLoc(), "TODO handle C CXXBoolLiteralExprClass");
            return ErrorUnexpected;
        case Stmt::CXXConstructExprClass:
            emit_warning(c, stmt->getBeginLoc(), "TODO handle C CXXConstructExprClass");
            return ErrorUnexpected;
        case Stmt::CXXTemporaryObjectExprClass:
            emit_warning(c, stmt->getBeginLoc(), "TODO handle C CXXTemporaryObjectExprClass");
            return ErrorUnexpected;
        case Stmt::CXXDefaultArgExprClass:
            emit_warning(c, stmt->getBeginLoc(), "TODO handle C CXXDefaultArgExprClass");
            return ErrorUnexpected;
        case Stmt::CXXDefaultInitExprClass:
            emit_warning(c, stmt->getBeginLoc(), "TODO handle C CXXDefaultInitExprClass");
            return ErrorUnexpected;
        case Stmt::CXXDeleteExprClass:
            emit_warning(c, stmt->getBeginLoc(), "TODO handle C CXXDeleteExprClass");
            return ErrorUnexpected;
        case Stmt::CXXDependentScopeMemberExprClass:
            emit_warning(c, stmt->getBeginLoc(), "TODO handle C CXXDependentScopeMemberExprClass");
            return ErrorUnexpected;
        case Stmt::CXXFoldExprClass:
            emit_warning(c, stmt->getBeginLoc(), "TODO handle C CXXFoldExprClass");
            return ErrorUnexpected;
        case Stmt::CXXInheritedCtorInitExprClass:
            emit_warning(c, stmt->getBeginLoc(), "TODO handle C CXXInheritedCtorInitExprClass");
            return ErrorUnexpected;
        case Stmt::CXXNewExprClass:
            emit_warning(c, stmt->getBeginLoc(), "TODO handle C CXXNewExprClass");
            return ErrorUnexpected;
        case Stmt::CXXNoexceptExprClass:
            emit_warning(c, stmt->getBeginLoc(), "TODO handle C CXXNoexceptExprClass");
            return ErrorUnexpected;
        case Stmt::CXXNullPtrLiteralExprClass:
            emit_warning(c, stmt->getBeginLoc(), "TODO handle C CXXNullPtrLiteralExprClass");
            return ErrorUnexpected;
        case Stmt::CXXPseudoDestructorExprClass:
            emit_warning(c, stmt->getBeginLoc(), "TODO handle C CXXPseudoDestructorExprClass");
            return ErrorUnexpected;
        case Stmt::CXXScalarValueInitExprClass:
            emit_warning(c, stmt->getBeginLoc(), "TODO handle C CXXScalarValueInitExprClass");
            return ErrorUnexpected;
        case Stmt::CXXStdInitializerListExprClass:
            emit_warning(c, stmt->getBeginLoc(), "TODO handle C CXXStdInitializerListExprClass");
            return ErrorUnexpected;
        case Stmt::CXXThisExprClass:
            emit_warning(c, stmt->getBeginLoc(), "TODO handle C CXXThisExprClass");
            return ErrorUnexpected;
        case Stmt::CXXThrowExprClass:
            emit_warning(c, stmt->getBeginLoc(), "TODO handle C CXXThrowExprClass");
            return ErrorUnexpected;
        case Stmt::CXXTypeidExprClass:
            emit_warning(c, stmt->getBeginLoc(), "TODO handle C CXXTypeidExprClass");
            return ErrorUnexpected;
        case Stmt::CXXUnresolvedConstructExprClass:
            emit_warning(c, stmt->getBeginLoc(), "TODO handle C CXXUnresolvedConstructExprClass");
            return ErrorUnexpected;
        case Stmt::CXXUuidofExprClass:
            emit_warning(c, stmt->getBeginLoc(), "TODO handle C CXXUuidofExprClass");
            return ErrorUnexpected;
        case Stmt::CUDAKernelCallExprClass:
            emit_warning(c, stmt->getBeginLoc(), "TODO handle C CUDAKernelCallExprClass");
            return ErrorUnexpected;
        case Stmt::CXXMemberCallExprClass:
            emit_warning(c, stmt->getBeginLoc(), "TODO handle C CXXMemberCallExprClass");
            return ErrorUnexpected;
        case Stmt::CXXOperatorCallExprClass:
            emit_warning(c, stmt->getBeginLoc(), "TODO handle C CXXOperatorCallExprClass");
            return ErrorUnexpected;
        case Stmt::UserDefinedLiteralClass:
            emit_warning(c, stmt->getBeginLoc(), "TODO handle C UserDefinedLiteralClass");
            return ErrorUnexpected;
        case Stmt::CXXFunctionalCastExprClass:
            emit_warning(c, stmt->getBeginLoc(), "TODO handle C CXXFunctionalCastExprClass");
            return ErrorUnexpected;
        case Stmt::CXXConstCastExprClass:
            emit_warning(c, stmt->getBeginLoc(), "TODO handle C CXXConstCastExprClass");
            return ErrorUnexpected;
        case Stmt::CXXDynamicCastExprClass:
            emit_warning(c, stmt->getBeginLoc(), "TODO handle C CXXDynamicCastExprClass");
            return ErrorUnexpected;
        case Stmt::CXXReinterpretCastExprClass:
            emit_warning(c, stmt->getBeginLoc(), "TODO handle C CXXReinterpretCastExprClass");
            return ErrorUnexpected;
        case Stmt::CXXStaticCastExprClass:
            emit_warning(c, stmt->getBeginLoc(), "TODO handle C CXXStaticCastExprClass");
            return ErrorUnexpected;
        case Stmt::ObjCBridgedCastExprClass:
            emit_warning(c, stmt->getBeginLoc(), "TODO handle C ObjCBridgedCastExprClass");
            return ErrorUnexpected;
        case Stmt::CharacterLiteralClass:
            emit_warning(c, stmt->getBeginLoc(), "TODO handle C CharacterLiteralClass");
            return ErrorUnexpected;
        case Stmt::ChooseExprClass:
            emit_warning(c, stmt->getBeginLoc(), "TODO handle C ChooseExprClass");
            return ErrorUnexpected;
        case Stmt::CompoundLiteralExprClass:
            emit_warning(c, stmt->getBeginLoc(), "TODO handle C CompoundLiteralExprClass");
            return ErrorUnexpected;
        case Stmt::ConvertVectorExprClass:
            emit_warning(c, stmt->getBeginLoc(), "TODO handle C ConvertVectorExprClass");
            return ErrorUnexpected;
        case Stmt::CoawaitExprClass:
            emit_warning(c, stmt->getBeginLoc(), "TODO handle C CoawaitExprClass");
            return ErrorUnexpected;
        case Stmt::CoyieldExprClass:
            emit_warning(c, stmt->getBeginLoc(), "TODO handle C CoyieldExprClass");
            return ErrorUnexpected;
        case Stmt::DependentCoawaitExprClass:
            emit_warning(c, stmt->getBeginLoc(), "TODO handle C DependentCoawaitExprClass");
            return ErrorUnexpected;
        case Stmt::DependentScopeDeclRefExprClass:
            emit_warning(c, stmt->getBeginLoc(), "TODO handle C DependentScopeDeclRefExprClass");
            return ErrorUnexpected;
        case Stmt::DesignatedInitExprClass:
            emit_warning(c, stmt->getBeginLoc(), "TODO handle C DesignatedInitExprClass");
            return ErrorUnexpected;
        case Stmt::DesignatedInitUpdateExprClass:
            emit_warning(c, stmt->getBeginLoc(), "TODO handle C DesignatedInitUpdateExprClass");
            return ErrorUnexpected;
        case Stmt::ExprWithCleanupsClass:
            emit_warning(c, stmt->getBeginLoc(), "TODO handle C ExprWithCleanupsClass");
            return ErrorUnexpected;
        case Stmt::ExpressionTraitExprClass:
            emit_warning(c, stmt->getBeginLoc(), "TODO handle C ExpressionTraitExprClass");
            return ErrorUnexpected;
        case Stmt::ExtVectorElementExprClass:
            emit_warning(c, stmt->getBeginLoc(), "TODO handle C ExtVectorElementExprClass");
            return ErrorUnexpected;
        case Stmt::FloatingLiteralClass:
            emit_warning(c, stmt->getBeginLoc(), "TODO handle C FloatingLiteralClass");
            return ErrorUnexpected;
        case Stmt::FunctionParmPackExprClass:
            emit_warning(c, stmt->getBeginLoc(), "TODO handle C FunctionParmPackExprClass");
            return ErrorUnexpected;
        case Stmt::GNUNullExprClass:
            emit_warning(c, stmt->getBeginLoc(), "TODO handle C GNUNullExprClass");
            return ErrorUnexpected;
        case Stmt::GenericSelectionExprClass:
            emit_warning(c, stmt->getBeginLoc(), "TODO handle C GenericSelectionExprClass");
            return ErrorUnexpected;
        case Stmt::ImaginaryLiteralClass:
            emit_warning(c, stmt->getBeginLoc(), "TODO handle C ImaginaryLiteralClass");
            return ErrorUnexpected;
        case Stmt::ImplicitValueInitExprClass:
            emit_warning(c, stmt->getBeginLoc(), "TODO handle C ImplicitValueInitExprClass");
            return ErrorUnexpected;
        case Stmt::InitListExprClass:
            emit_warning(c, stmt->getBeginLoc(), "TODO handle C InitListExprClass");
            return ErrorUnexpected;
        case Stmt::LambdaExprClass:
            emit_warning(c, stmt->getBeginLoc(), "TODO handle C LambdaExprClass");
            return ErrorUnexpected;
        case Stmt::MSPropertyRefExprClass:
            emit_warning(c, stmt->getBeginLoc(), "TODO handle C MSPropertyRefExprClass");
            return ErrorUnexpected;
        case Stmt::MSPropertySubscriptExprClass:
            emit_warning(c, stmt->getBeginLoc(), "TODO handle C MSPropertySubscriptExprClass");
            return ErrorUnexpected;
        case Stmt::MaterializeTemporaryExprClass:
            emit_warning(c, stmt->getBeginLoc(), "TODO handle C MaterializeTemporaryExprClass");
            return ErrorUnexpected;
        case Stmt::NoInitExprClass:
            emit_warning(c, stmt->getBeginLoc(), "TODO handle C NoInitExprClass");
            return ErrorUnexpected;
        case Stmt::OMPArraySectionExprClass:
            emit_warning(c, stmt->getBeginLoc(), "TODO handle C OMPArraySectionExprClass");
            return ErrorUnexpected;
        case Stmt::ObjCArrayLiteralClass:
            emit_warning(c, stmt->getBeginLoc(), "TODO handle C ObjCArrayLiteralClass");
            return ErrorUnexpected;
        case Stmt::ObjCAvailabilityCheckExprClass:
            emit_warning(c, stmt->getBeginLoc(), "TODO handle C ObjCAvailabilityCheckExprClass");
            return ErrorUnexpected;
        case Stmt::ObjCBoolLiteralExprClass:
            emit_warning(c, stmt->getBeginLoc(), "TODO handle C ObjCBoolLiteralExprClass");
            return ErrorUnexpected;
        case Stmt::ObjCBoxedExprClass:
            emit_warning(c, stmt->getBeginLoc(), "TODO handle C ObjCBoxedExprClass");
            return ErrorUnexpected;
        case Stmt::ObjCDictionaryLiteralClass:
            emit_warning(c, stmt->getBeginLoc(), "TODO handle C ObjCDictionaryLiteralClass");
            return ErrorUnexpected;
        case Stmt::ObjCEncodeExprClass:
            emit_warning(c, stmt->getBeginLoc(), "TODO handle C ObjCEncodeExprClass");
            return ErrorUnexpected;
        case Stmt::ObjCIndirectCopyRestoreExprClass:
            emit_warning(c, stmt->getBeginLoc(), "TODO handle C ObjCIndirectCopyRestoreExprClass");
            return ErrorUnexpected;
        case Stmt::ObjCIsaExprClass:
            emit_warning(c, stmt->getBeginLoc(), "TODO handle C ObjCIsaExprClass");
            return ErrorUnexpected;
        case Stmt::ObjCIvarRefExprClass:
            emit_warning(c, stmt->getBeginLoc(), "TODO handle C ObjCIvarRefExprClass");
            return ErrorUnexpected;
        case Stmt::ObjCMessageExprClass:
            emit_warning(c, stmt->getBeginLoc(), "TODO handle C ObjCMessageExprClass");
            return ErrorUnexpected;
        case Stmt::ObjCPropertyRefExprClass:
            emit_warning(c, stmt->getBeginLoc(), "TODO handle C ObjCPropertyRefExprClass");
            return ErrorUnexpected;
        case Stmt::ObjCProtocolExprClass:
            emit_warning(c, stmt->getBeginLoc(), "TODO handle C ObjCProtocolExprClass");
            return ErrorUnexpected;
        case Stmt::ObjCSelectorExprClass:
            emit_warning(c, stmt->getBeginLoc(), "TODO handle C ObjCSelectorExprClass");
            return ErrorUnexpected;
        case Stmt::ObjCStringLiteralClass:
            emit_warning(c, stmt->getBeginLoc(), "TODO handle C ObjCStringLiteralClass");
            return ErrorUnexpected;
        case Stmt::ObjCSubscriptRefExprClass:
            emit_warning(c, stmt->getBeginLoc(), "TODO handle C ObjCSubscriptRefExprClass");
            return ErrorUnexpected;
        case Stmt::OffsetOfExprClass:
            emit_warning(c, stmt->getBeginLoc(), "TODO handle C OffsetOfExprClass");
            return ErrorUnexpected;
        case Stmt::OpaqueValueExprClass:
            emit_warning(c, stmt->getBeginLoc(), "TODO handle C OpaqueValueExprClass");
            return ErrorUnexpected;
        case Stmt::UnresolvedLookupExprClass:
            emit_warning(c, stmt->getBeginLoc(), "TODO handle C UnresolvedLookupExprClass");
            return ErrorUnexpected;
        case Stmt::UnresolvedMemberExprClass:
            emit_warning(c, stmt->getBeginLoc(), "TODO handle C UnresolvedMemberExprClass");
            return ErrorUnexpected;
        case Stmt::PackExpansionExprClass:
            emit_warning(c, stmt->getBeginLoc(), "TODO handle C PackExpansionExprClass");
            return ErrorUnexpected;
        case Stmt::ParenListExprClass:
            emit_warning(c, stmt->getBeginLoc(), "TODO handle C ParenListExprClass");
            return ErrorUnexpected;
        case Stmt::PredefinedExprClass:
            emit_warning(c, stmt->getBeginLoc(), "TODO handle C PredefinedExprClass");
            return ErrorUnexpected;
        case Stmt::PseudoObjectExprClass:
            emit_warning(c, stmt->getBeginLoc(), "TODO handle C PseudoObjectExprClass");
            return ErrorUnexpected;
        case Stmt::ShuffleVectorExprClass:
            emit_warning(c, stmt->getBeginLoc(), "TODO handle C ShuffleVectorExprClass");
            return ErrorUnexpected;
        case Stmt::SizeOfPackExprClass:
            emit_warning(c, stmt->getBeginLoc(), "TODO handle C SizeOfPackExprClass");
            return ErrorUnexpected;
        case Stmt::StmtExprClass:
            emit_warning(c, stmt->getBeginLoc(), "TODO handle C StmtExprClass");
            return ErrorUnexpected;
        case Stmt::SubstNonTypeTemplateParmExprClass:
            emit_warning(c, stmt->getBeginLoc(), "TODO handle C SubstNonTypeTemplateParmExprClass");
            return ErrorUnexpected;
        case Stmt::SubstNonTypeTemplateParmPackExprClass:
            emit_warning(c, stmt->getBeginLoc(), "TODO handle C SubstNonTypeTemplateParmPackExprClass");
            return ErrorUnexpected;
        case Stmt::TypeTraitExprClass:
            emit_warning(c, stmt->getBeginLoc(), "TODO handle C TypeTraitExprClass");
            return ErrorUnexpected;
        case Stmt::TypoExprClass:
            emit_warning(c, stmt->getBeginLoc(), "TODO handle C TypoExprClass");
            return ErrorUnexpected;
        case Stmt::VAArgExprClass:
            emit_warning(c, stmt->getBeginLoc(), "TODO handle C VAArgExprClass");
            return ErrorUnexpected;
        case Stmt::GotoStmtClass:
            emit_warning(c, stmt->getBeginLoc(), "TODO handle C GotoStmtClass");
            return ErrorUnexpected;
        case Stmt::IndirectGotoStmtClass:
            emit_warning(c, stmt->getBeginLoc(), "TODO handle C IndirectGotoStmtClass");
            return ErrorUnexpected;
        case Stmt::LabelStmtClass:
            emit_warning(c, stmt->getBeginLoc(), "TODO handle C LabelStmtClass");
            return ErrorUnexpected;
        case Stmt::MSDependentExistsStmtClass:
            emit_warning(c, stmt->getBeginLoc(), "TODO handle C MSDependentExistsStmtClass");
            return ErrorUnexpected;
        case Stmt::OMPAtomicDirectiveClass:
            emit_warning(c, stmt->getBeginLoc(), "TODO handle C OMPAtomicDirectiveClass");
            return ErrorUnexpected;
        case Stmt::OMPBarrierDirectiveClass:
            emit_warning(c, stmt->getBeginLoc(), "TODO handle C OMPBarrierDirectiveClass");
            return ErrorUnexpected;
        case Stmt::OMPCancelDirectiveClass:
            emit_warning(c, stmt->getBeginLoc(), "TODO handle C OMPCancelDirectiveClass");
            return ErrorUnexpected;
        case Stmt::OMPCancellationPointDirectiveClass:
            emit_warning(c, stmt->getBeginLoc(), "TODO handle C OMPCancellationPointDirectiveClass");
            return ErrorUnexpected;
        case Stmt::OMPCriticalDirectiveClass:
            emit_warning(c, stmt->getBeginLoc(), "TODO handle C OMPCriticalDirectiveClass");
            return ErrorUnexpected;
        case Stmt::OMPFlushDirectiveClass:
            emit_warning(c, stmt->getBeginLoc(), "TODO handle C OMPFlushDirectiveClass");
            return ErrorUnexpected;
        case Stmt::OMPDistributeDirectiveClass:
            emit_warning(c, stmt->getBeginLoc(), "TODO handle C OMPDistributeDirectiveClass");
            return ErrorUnexpected;
        case Stmt::OMPDistributeParallelForDirectiveClass:
            emit_warning(c, stmt->getBeginLoc(), "TODO handle C OMPDistributeParallelForDirectiveClass");
            return ErrorUnexpected;
        case Stmt::OMPDistributeParallelForSimdDirectiveClass:
            emit_warning(c, stmt->getBeginLoc(), "TODO handle C OMPDistributeParallelForSimdDirectiveClass");
            return ErrorUnexpected;
        case Stmt::OMPDistributeSimdDirectiveClass:
            emit_warning(c, stmt->getBeginLoc(), "TODO handle C OMPDistributeSimdDirectiveClass");
            return ErrorUnexpected;
        case Stmt::OMPForDirectiveClass:
            emit_warning(c, stmt->getBeginLoc(), "TODO handle C OMPForDirectiveClass");
            return ErrorUnexpected;
        case Stmt::OMPForSimdDirectiveClass:
            emit_warning(c, stmt->getBeginLoc(), "TODO handle C OMPForSimdDirectiveClass");
            return ErrorUnexpected;
        case Stmt::OMPParallelForDirectiveClass:
            emit_warning(c, stmt->getBeginLoc(), "TODO handle C OMPParallelForDirectiveClass");
            return ErrorUnexpected;
        case Stmt::OMPParallelForSimdDirectiveClass:
            emit_warning(c, stmt->getBeginLoc(), "TODO handle C OMPParallelForSimdDirectiveClass");
            return ErrorUnexpected;
        case Stmt::OMPSimdDirectiveClass:
            emit_warning(c, stmt->getBeginLoc(), "TODO handle C OMPSimdDirectiveClass");
            return ErrorUnexpected;
        case Stmt::OMPTargetParallelForSimdDirectiveClass:
            emit_warning(c, stmt->getBeginLoc(), "TODO handle C OMPTargetParallelForSimdDirectiveClass");
            return ErrorUnexpected;
        case Stmt::OMPTargetSimdDirectiveClass:
            emit_warning(c, stmt->getBeginLoc(), "TODO handle C OMPTargetSimdDirectiveClass");
            return ErrorUnexpected;
        case Stmt::OMPTargetTeamsDistributeDirectiveClass:
            emit_warning(c, stmt->getBeginLoc(), "TODO handle C OMPTargetTeamsDistributeDirectiveClass");
            return ErrorUnexpected;
        case Stmt::OMPTargetTeamsDistributeParallelForDirectiveClass:
            emit_warning(c, stmt->getBeginLoc(), "TODO handle C OMPTargetTeamsDistributeParallelForDirectiveClass");
            return ErrorUnexpected;
        case Stmt::OMPTargetTeamsDistributeParallelForSimdDirectiveClass:
            emit_warning(c, stmt->getBeginLoc(), "TODO handle C OMPTargetTeamsDistributeParallelForSimdDirectiveClass");
            return ErrorUnexpected;
        case Stmt::OMPTargetTeamsDistributeSimdDirectiveClass:
            emit_warning(c, stmt->getBeginLoc(), "TODO handle C OMPTargetTeamsDistributeSimdDirectiveClass");
            return ErrorUnexpected;
        case Stmt::OMPTaskLoopDirectiveClass:
            emit_warning(c, stmt->getBeginLoc(), "TODO handle C OMPTaskLoopDirectiveClass");
            return ErrorUnexpected;
        case Stmt::OMPTaskLoopSimdDirectiveClass:
            emit_warning(c, stmt->getBeginLoc(), "TODO handle C OMPTaskLoopSimdDirectiveClass");
            return ErrorUnexpected;
        case Stmt::OMPTeamsDistributeDirectiveClass:
            emit_warning(c, stmt->getBeginLoc(), "TODO handle C OMPTeamsDistributeDirectiveClass");
            return ErrorUnexpected;
        case Stmt::OMPTeamsDistributeParallelForDirectiveClass:
            emit_warning(c, stmt->getBeginLoc(), "TODO handle C OMPTeamsDistributeParallelForDirectiveClass");
            return ErrorUnexpected;
        case Stmt::OMPTeamsDistributeParallelForSimdDirectiveClass:
            emit_warning(c, stmt->getBeginLoc(), "TODO handle C OMPTeamsDistributeParallelForSimdDirectiveClass");
            return ErrorUnexpected;
        case Stmt::OMPTeamsDistributeSimdDirectiveClass:
            emit_warning(c, stmt->getBeginLoc(), "TODO handle C OMPTeamsDistributeSimdDirectiveClass");
            return ErrorUnexpected;
        case Stmt::OMPMasterDirectiveClass:
            emit_warning(c, stmt->getBeginLoc(), "TODO handle C OMPMasterDirectiveClass");
            return ErrorUnexpected;
        case Stmt::OMPOrderedDirectiveClass:
            emit_warning(c, stmt->getBeginLoc(), "TODO handle C OMPOrderedDirectiveClass");
            return ErrorUnexpected;
        case Stmt::OMPParallelDirectiveClass:
            emit_warning(c, stmt->getBeginLoc(), "TODO handle C OMPParallelDirectiveClass");
            return ErrorUnexpected;
        case Stmt::OMPParallelSectionsDirectiveClass:
            emit_warning(c, stmt->getBeginLoc(), "TODO handle C OMPParallelSectionsDirectiveClass");
            return ErrorUnexpected;
        case Stmt::OMPSectionDirectiveClass:
            emit_warning(c, stmt->getBeginLoc(), "TODO handle C OMPSectionDirectiveClass");
            return ErrorUnexpected;
        case Stmt::OMPSectionsDirectiveClass:
            emit_warning(c, stmt->getBeginLoc(), "TODO handle C OMPSectionsDirectiveClass");
            return ErrorUnexpected;
        case Stmt::OMPSingleDirectiveClass:
            emit_warning(c, stmt->getBeginLoc(), "TODO handle C OMPSingleDirectiveClass");
            return ErrorUnexpected;
        case Stmt::OMPTargetDataDirectiveClass:
            emit_warning(c, stmt->getBeginLoc(), "TODO handle C OMPTargetDataDirectiveClass");
            return ErrorUnexpected;
        case Stmt::OMPTargetDirectiveClass:
            emit_warning(c, stmt->getBeginLoc(), "TODO handle C OMPTargetDirectiveClass");
            return ErrorUnexpected;
        case Stmt::OMPTargetEnterDataDirectiveClass:
            emit_warning(c, stmt->getBeginLoc(), "TODO handle C OMPTargetEnterDataDirectiveClass");
            return ErrorUnexpected;
        case Stmt::OMPTargetExitDataDirectiveClass:
            emit_warning(c, stmt->getBeginLoc(), "TODO handle C OMPTargetExitDataDirectiveClass");
            return ErrorUnexpected;
        case Stmt::OMPTargetParallelDirectiveClass:
            emit_warning(c, stmt->getBeginLoc(), "TODO handle C OMPTargetParallelDirectiveClass");
            return ErrorUnexpected;
        case Stmt::OMPTargetParallelForDirectiveClass:
            emit_warning(c, stmt->getBeginLoc(), "TODO handle C OMPTargetParallelForDirectiveClass");
            return ErrorUnexpected;
        case Stmt::OMPTargetTeamsDirectiveClass:
            emit_warning(c, stmt->getBeginLoc(), "TODO handle C OMPTargetTeamsDirectiveClass");
            return ErrorUnexpected;
        case Stmt::OMPTargetUpdateDirectiveClass:
            emit_warning(c, stmt->getBeginLoc(), "TODO handle C OMPTargetUpdateDirectiveClass");
            return ErrorUnexpected;
        case Stmt::OMPTaskDirectiveClass:
            emit_warning(c, stmt->getBeginLoc(), "TODO handle C OMPTaskDirectiveClass");
            return ErrorUnexpected;
        case Stmt::OMPTaskgroupDirectiveClass:
            emit_warning(c, stmt->getBeginLoc(), "TODO handle C OMPTaskgroupDirectiveClass");
            return ErrorUnexpected;
        case Stmt::OMPTaskwaitDirectiveClass:
            emit_warning(c, stmt->getBeginLoc(), "TODO handle C OMPTaskwaitDirectiveClass");
            return ErrorUnexpected;
        case Stmt::OMPTaskyieldDirectiveClass:
            emit_warning(c, stmt->getBeginLoc(), "TODO handle C OMPTaskyieldDirectiveClass");
            return ErrorUnexpected;
        case Stmt::OMPTeamsDirectiveClass:
            emit_warning(c, stmt->getBeginLoc(), "TODO handle C OMPTeamsDirectiveClass");
            return ErrorUnexpected;
        case Stmt::ObjCAtCatchStmtClass:
            emit_warning(c, stmt->getBeginLoc(), "TODO handle C ObjCAtCatchStmtClass");
            return ErrorUnexpected;
        case Stmt::ObjCAtFinallyStmtClass:
            emit_warning(c, stmt->getBeginLoc(), "TODO handle C ObjCAtFinallyStmtClass");
            return ErrorUnexpected;
        case Stmt::ObjCAtSynchronizedStmtClass:
            emit_warning(c, stmt->getBeginLoc(), "TODO handle C ObjCAtSynchronizedStmtClass");
            return ErrorUnexpected;
        case Stmt::ObjCAtThrowStmtClass:
            emit_warning(c, stmt->getBeginLoc(), "TODO handle C ObjCAtThrowStmtClass");
            return ErrorUnexpected;
        case Stmt::ObjCAtTryStmtClass:
            emit_warning(c, stmt->getBeginLoc(), "TODO handle C ObjCAtTryStmtClass");
            return ErrorUnexpected;
        case Stmt::ObjCAutoreleasePoolStmtClass:
            emit_warning(c, stmt->getBeginLoc(), "TODO handle C ObjCAutoreleasePoolStmtClass");
            return ErrorUnexpected;
        case Stmt::ObjCForCollectionStmtClass:
            emit_warning(c, stmt->getBeginLoc(), "TODO handle C ObjCForCollectionStmtClass");
            return ErrorUnexpected;
        case Stmt::SEHExceptStmtClass:
            emit_warning(c, stmt->getBeginLoc(), "TODO handle C SEHExceptStmtClass");
            return ErrorUnexpected;
        case Stmt::SEHFinallyStmtClass:
            emit_warning(c, stmt->getBeginLoc(), "TODO handle C SEHFinallyStmtClass");
            return ErrorUnexpected;
        case Stmt::SEHLeaveStmtClass:
            emit_warning(c, stmt->getBeginLoc(), "TODO handle C SEHLeaveStmtClass");
            return ErrorUnexpected;
        case Stmt::SEHTryStmtClass:
            emit_warning(c, stmt->getBeginLoc(), "TODO handle C SEHTryStmtClass");
            return ErrorUnexpected;
        case Stmt::FixedPointLiteralClass:
            emit_warning(c, stmt->getBeginLoc(), "TODO handle C FixedPointLiteralClass");
=======
                             trans_switch_stmt(c, scope, (const clang::SwitchStmt *)stmt));
        case clang::Stmt::CaseStmtClass:
            return trans_switch_case(c, scope, (const clang::CaseStmt *)stmt, out_node, out_child_scope);
        case clang::Stmt::DefaultStmtClass:
            return trans_switch_default(c, scope, (const clang::DefaultStmt *)stmt, out_node, out_child_scope);
        case clang::Stmt::NoStmtClass:
            emit_warning(c, stmt->getLocStart(), "TODO handle C NoStmtClass");
            return ErrorUnexpected;
        case clang::Stmt::GCCAsmStmtClass:
            emit_warning(c, stmt->getLocStart(), "TODO handle C GCCAsmStmtClass");
            return ErrorUnexpected;
        case clang::Stmt::MSAsmStmtClass:
            emit_warning(c, stmt->getLocStart(), "TODO handle C MSAsmStmtClass");
            return ErrorUnexpected;
        case clang::Stmt::AttributedStmtClass:
            emit_warning(c, stmt->getLocStart(), "TODO handle C AttributedStmtClass");
            return ErrorUnexpected;
        case clang::Stmt::CXXCatchStmtClass:
            emit_warning(c, stmt->getLocStart(), "TODO handle C CXXCatchStmtClass");
            return ErrorUnexpected;
        case clang::Stmt::CXXForRangeStmtClass:
            emit_warning(c, stmt->getLocStart(), "TODO handle C CXXForRangeStmtClass");
            return ErrorUnexpected;
        case clang::Stmt::CXXTryStmtClass:
            emit_warning(c, stmt->getLocStart(), "TODO handle C CXXTryStmtClass");
            return ErrorUnexpected;
        case clang::Stmt::CapturedStmtClass:
            emit_warning(c, stmt->getLocStart(), "TODO handle C CapturedStmtClass");
            return ErrorUnexpected;
        case clang::Stmt::CoreturnStmtClass:
            emit_warning(c, stmt->getLocStart(), "TODO handle C CoreturnStmtClass");
            return ErrorUnexpected;
        case clang::Stmt::CoroutineBodyStmtClass:
            emit_warning(c, stmt->getLocStart(), "TODO handle C CoroutineBodyStmtClass");
            return ErrorUnexpected;
        case clang::Stmt::BinaryConditionalOperatorClass:
            emit_warning(c, stmt->getLocStart(), "TODO handle C BinaryConditionalOperatorClass");
            return ErrorUnexpected;
        case clang::Stmt::AddrLabelExprClass:
            emit_warning(c, stmt->getLocStart(), "TODO handle C AddrLabelExprClass");
            return ErrorUnexpected;
        case clang::Stmt::ArrayInitIndexExprClass:
            emit_warning(c, stmt->getLocStart(), "TODO handle C ArrayInitIndexExprClass");
            return ErrorUnexpected;
        case clang::Stmt::ArrayInitLoopExprClass:
            emit_warning(c, stmt->getLocStart(), "TODO handle C ArrayInitLoopExprClass");
            return ErrorUnexpected;
        case clang::Stmt::ArrayTypeTraitExprClass:
            emit_warning(c, stmt->getLocStart(), "TODO handle C ArrayTypeTraitExprClass");
            return ErrorUnexpected;
        case clang::Stmt::AsTypeExprClass:
            emit_warning(c, stmt->getLocStart(), "TODO handle C AsTypeExprClass");
            return ErrorUnexpected;
        case clang::Stmt::AtomicExprClass:
            emit_warning(c, stmt->getLocStart(), "TODO handle C AtomicExprClass");
            return ErrorUnexpected;
        case clang::Stmt::BlockExprClass:
            emit_warning(c, stmt->getLocStart(), "TODO handle C BlockExprClass");
            return ErrorUnexpected;
        case clang::Stmt::CXXBindTemporaryExprClass:
            emit_warning(c, stmt->getLocStart(), "TODO handle C CXXBindTemporaryExprClass");
            return ErrorUnexpected;
        case clang::Stmt::CXXBoolLiteralExprClass:
            emit_warning(c, stmt->getLocStart(), "TODO handle C CXXBoolLiteralExprClass");
            return ErrorUnexpected;
        case clang::Stmt::CXXConstructExprClass:
            emit_warning(c, stmt->getLocStart(), "TODO handle C CXXConstructExprClass");
            return ErrorUnexpected;
        case clang::Stmt::CXXTemporaryObjectExprClass:
            emit_warning(c, stmt->getLocStart(), "TODO handle C CXXTemporaryObjectExprClass");
            return ErrorUnexpected;
        case clang::Stmt::CXXDefaultArgExprClass:
            emit_warning(c, stmt->getLocStart(), "TODO handle C CXXDefaultArgExprClass");
            return ErrorUnexpected;
        case clang::Stmt::CXXDefaultInitExprClass:
            emit_warning(c, stmt->getLocStart(), "TODO handle C CXXDefaultInitExprClass");
            return ErrorUnexpected;
        case clang::Stmt::CXXDeleteExprClass:
            emit_warning(c, stmt->getLocStart(), "TODO handle C CXXDeleteExprClass");
            return ErrorUnexpected;
        case clang::Stmt::CXXDependentScopeMemberExprClass:
            emit_warning(c, stmt->getLocStart(), "TODO handle C CXXDependentScopeMemberExprClass");
            return ErrorUnexpected;
        case clang::Stmt::CXXFoldExprClass:
            emit_warning(c, stmt->getLocStart(), "TODO handle C CXXFoldExprClass");
            return ErrorUnexpected;
        case clang::Stmt::CXXInheritedCtorInitExprClass:
            emit_warning(c, stmt->getLocStart(), "TODO handle C CXXInheritedCtorInitExprClass");
            return ErrorUnexpected;
        case clang::Stmt::CXXNewExprClass:
            emit_warning(c, stmt->getLocStart(), "TODO handle C CXXNewExprClass");
            return ErrorUnexpected;
        case clang::Stmt::CXXNoexceptExprClass:
            emit_warning(c, stmt->getLocStart(), "TODO handle C CXXNoexceptExprClass");
            return ErrorUnexpected;
        case clang::Stmt::CXXNullPtrLiteralExprClass:
            emit_warning(c, stmt->getLocStart(), "TODO handle C CXXNullPtrLiteralExprClass");
            return ErrorUnexpected;
        case clang::Stmt::CXXPseudoDestructorExprClass:
            emit_warning(c, stmt->getLocStart(), "TODO handle C CXXPseudoDestructorExprClass");
            return ErrorUnexpected;
        case clang::Stmt::CXXScalarValueInitExprClass:
            emit_warning(c, stmt->getLocStart(), "TODO handle C CXXScalarValueInitExprClass");
            return ErrorUnexpected;
        case clang::Stmt::CXXStdInitializerListExprClass:
            emit_warning(c, stmt->getLocStart(), "TODO handle C CXXStdInitializerListExprClass");
            return ErrorUnexpected;
        case clang::Stmt::CXXThisExprClass:
            emit_warning(c, stmt->getLocStart(), "TODO handle C CXXThisExprClass");
            return ErrorUnexpected;
        case clang::Stmt::CXXThrowExprClass:
            emit_warning(c, stmt->getLocStart(), "TODO handle C CXXThrowExprClass");
            return ErrorUnexpected;
        case clang::Stmt::CXXTypeidExprClass:
            emit_warning(c, stmt->getLocStart(), "TODO handle C CXXTypeidExprClass");
            return ErrorUnexpected;
        case clang::Stmt::CXXUnresolvedConstructExprClass:
            emit_warning(c, stmt->getLocStart(), "TODO handle C CXXUnresolvedConstructExprClass");
            return ErrorUnexpected;
        case clang::Stmt::CXXUuidofExprClass:
            emit_warning(c, stmt->getLocStart(), "TODO handle C CXXUuidofExprClass");
            return ErrorUnexpected;
        case clang::Stmt::CUDAKernelCallExprClass:
            emit_warning(c, stmt->getLocStart(), "TODO handle C CUDAKernelCallExprClass");
            return ErrorUnexpected;
        case clang::Stmt::CXXMemberCallExprClass:
            emit_warning(c, stmt->getLocStart(), "TODO handle C CXXMemberCallExprClass");
            return ErrorUnexpected;
        case clang::Stmt::CXXOperatorCallExprClass:
            emit_warning(c, stmt->getLocStart(), "TODO handle C CXXOperatorCallExprClass");
            return ErrorUnexpected;
        case clang::Stmt::UserDefinedLiteralClass:
            emit_warning(c, stmt->getLocStart(), "TODO handle C UserDefinedLiteralClass");
            return ErrorUnexpected;
        case clang::Stmt::CXXFunctionalCastExprClass:
            emit_warning(c, stmt->getLocStart(), "TODO handle C CXXFunctionalCastExprClass");
            return ErrorUnexpected;
        case clang::Stmt::CXXConstCastExprClass:
            emit_warning(c, stmt->getLocStart(), "TODO handle C CXXConstCastExprClass");
            return ErrorUnexpected;
        case clang::Stmt::CXXDynamicCastExprClass:
            emit_warning(c, stmt->getLocStart(), "TODO handle C CXXDynamicCastExprClass");
            return ErrorUnexpected;
        case clang::Stmt::CXXReinterpretCastExprClass:
            emit_warning(c, stmt->getLocStart(), "TODO handle C CXXReinterpretCastExprClass");
            return ErrorUnexpected;
        case clang::Stmt::CXXStaticCastExprClass:
            emit_warning(c, stmt->getLocStart(), "TODO handle C CXXStaticCastExprClass");
            return ErrorUnexpected;
        case clang::Stmt::ObjCBridgedCastExprClass:
            emit_warning(c, stmt->getLocStart(), "TODO handle C ObjCBridgedCastExprClass");
            return ErrorUnexpected;
        case clang::Stmt::CharacterLiteralClass:
            emit_warning(c, stmt->getLocStart(), "TODO handle C CharacterLiteralClass");
            return ErrorUnexpected;
        case clang::Stmt::ChooseExprClass:
            emit_warning(c, stmt->getLocStart(), "TODO handle C ChooseExprClass");
            return ErrorUnexpected;
        case clang::Stmt::CompoundLiteralExprClass:
            emit_warning(c, stmt->getLocStart(), "TODO handle C CompoundLiteralExprClass");
            return ErrorUnexpected;
        case clang::Stmt::ConvertVectorExprClass:
            emit_warning(c, stmt->getLocStart(), "TODO handle C ConvertVectorExprClass");
            return ErrorUnexpected;
        case clang::Stmt::CoawaitExprClass:
            emit_warning(c, stmt->getLocStart(), "TODO handle C CoawaitExprClass");
            return ErrorUnexpected;
        case clang::Stmt::CoyieldExprClass:
            emit_warning(c, stmt->getLocStart(), "TODO handle C CoyieldExprClass");
            return ErrorUnexpected;
        case clang::Stmt::DependentCoawaitExprClass:
            emit_warning(c, stmt->getLocStart(), "TODO handle C DependentCoawaitExprClass");
            return ErrorUnexpected;
        case clang::Stmt::DependentScopeDeclRefExprClass:
            emit_warning(c, stmt->getLocStart(), "TODO handle C DependentScopeDeclRefExprClass");
            return ErrorUnexpected;
        case clang::Stmt::DesignatedInitExprClass:
            emit_warning(c, stmt->getLocStart(), "TODO handle C DesignatedInitExprClass");
            return ErrorUnexpected;
        case clang::Stmt::DesignatedInitUpdateExprClass:
            emit_warning(c, stmt->getLocStart(), "TODO handle C DesignatedInitUpdateExprClass");
            return ErrorUnexpected;
        case clang::Stmt::ExprWithCleanupsClass:
            emit_warning(c, stmt->getLocStart(), "TODO handle C ExprWithCleanupsClass");
            return ErrorUnexpected;
        case clang::Stmt::ExpressionTraitExprClass:
            emit_warning(c, stmt->getLocStart(), "TODO handle C ExpressionTraitExprClass");
            return ErrorUnexpected;
        case clang::Stmt::ExtVectorElementExprClass:
            emit_warning(c, stmt->getLocStart(), "TODO handle C ExtVectorElementExprClass");
            return ErrorUnexpected;
        case clang::Stmt::FloatingLiteralClass:
            emit_warning(c, stmt->getLocStart(), "TODO handle C FloatingLiteralClass");
            return ErrorUnexpected;
        case clang::Stmt::FunctionParmPackExprClass:
            emit_warning(c, stmt->getLocStart(), "TODO handle C FunctionParmPackExprClass");
            return ErrorUnexpected;
        case clang::Stmt::GNUNullExprClass:
            emit_warning(c, stmt->getLocStart(), "TODO handle C GNUNullExprClass");
            return ErrorUnexpected;
        case clang::Stmt::GenericSelectionExprClass:
            emit_warning(c, stmt->getLocStart(), "TODO handle C GenericSelectionExprClass");
            return ErrorUnexpected;
        case clang::Stmt::ImaginaryLiteralClass:
            emit_warning(c, stmt->getLocStart(), "TODO handle C ImaginaryLiteralClass");
            return ErrorUnexpected;
        case clang::Stmt::ImplicitValueInitExprClass:
            emit_warning(c, stmt->getLocStart(), "TODO handle C ImplicitValueInitExprClass");
            return ErrorUnexpected;
        case clang::Stmt::InitListExprClass:
            emit_warning(c, stmt->getLocStart(), "TODO handle C InitListExprClass");
            return ErrorUnexpected;
        case clang::Stmt::LambdaExprClass:
            emit_warning(c, stmt->getLocStart(), "TODO handle C LambdaExprClass");
            return ErrorUnexpected;
        case clang::Stmt::MSPropertyRefExprClass:
            emit_warning(c, stmt->getLocStart(), "TODO handle C MSPropertyRefExprClass");
            return ErrorUnexpected;
        case clang::Stmt::MSPropertySubscriptExprClass:
            emit_warning(c, stmt->getLocStart(), "TODO handle C MSPropertySubscriptExprClass");
            return ErrorUnexpected;
        case clang::Stmt::MaterializeTemporaryExprClass:
            emit_warning(c, stmt->getLocStart(), "TODO handle C MaterializeTemporaryExprClass");
            return ErrorUnexpected;
        case clang::Stmt::NoInitExprClass:
            emit_warning(c, stmt->getLocStart(), "TODO handle C NoInitExprClass");
            return ErrorUnexpected;
        case clang::Stmt::OMPArraySectionExprClass:
            emit_warning(c, stmt->getLocStart(), "TODO handle C OMPArraySectionExprClass");
            return ErrorUnexpected;
        case clang::Stmt::ObjCArrayLiteralClass:
            emit_warning(c, stmt->getLocStart(), "TODO handle C ObjCArrayLiteralClass");
            return ErrorUnexpected;
        case clang::Stmt::ObjCAvailabilityCheckExprClass:
            emit_warning(c, stmt->getLocStart(), "TODO handle C ObjCAvailabilityCheckExprClass");
            return ErrorUnexpected;
        case clang::Stmt::ObjCBoolLiteralExprClass:
            emit_warning(c, stmt->getLocStart(), "TODO handle C ObjCBoolLiteralExprClass");
            return ErrorUnexpected;
        case clang::Stmt::ObjCBoxedExprClass:
            emit_warning(c, stmt->getLocStart(), "TODO handle C ObjCBoxedExprClass");
            return ErrorUnexpected;
        case clang::Stmt::ObjCDictionaryLiteralClass:
            emit_warning(c, stmt->getLocStart(), "TODO handle C ObjCDictionaryLiteralClass");
            return ErrorUnexpected;
        case clang::Stmt::ObjCEncodeExprClass:
            emit_warning(c, stmt->getLocStart(), "TODO handle C ObjCEncodeExprClass");
            return ErrorUnexpected;
        case clang::Stmt::ObjCIndirectCopyRestoreExprClass:
            emit_warning(c, stmt->getLocStart(), "TODO handle C ObjCIndirectCopyRestoreExprClass");
            return ErrorUnexpected;
        case clang::Stmt::ObjCIsaExprClass:
            emit_warning(c, stmt->getLocStart(), "TODO handle C ObjCIsaExprClass");
            return ErrorUnexpected;
        case clang::Stmt::ObjCIvarRefExprClass:
            emit_warning(c, stmt->getLocStart(), "TODO handle C ObjCIvarRefExprClass");
            return ErrorUnexpected;
        case clang::Stmt::ObjCMessageExprClass:
            emit_warning(c, stmt->getLocStart(), "TODO handle C ObjCMessageExprClass");
            return ErrorUnexpected;
        case clang::Stmt::ObjCPropertyRefExprClass:
            emit_warning(c, stmt->getLocStart(), "TODO handle C ObjCPropertyRefExprClass");
            return ErrorUnexpected;
        case clang::Stmt::ObjCProtocolExprClass:
            emit_warning(c, stmt->getLocStart(), "TODO handle C ObjCProtocolExprClass");
            return ErrorUnexpected;
        case clang::Stmt::ObjCSelectorExprClass:
            emit_warning(c, stmt->getLocStart(), "TODO handle C ObjCSelectorExprClass");
            return ErrorUnexpected;
        case clang::Stmt::ObjCStringLiteralClass:
            emit_warning(c, stmt->getLocStart(), "TODO handle C ObjCStringLiteralClass");
            return ErrorUnexpected;
        case clang::Stmt::ObjCSubscriptRefExprClass:
            emit_warning(c, stmt->getLocStart(), "TODO handle C ObjCSubscriptRefExprClass");
            return ErrorUnexpected;
        case clang::Stmt::OffsetOfExprClass:
            emit_warning(c, stmt->getLocStart(), "TODO handle C OffsetOfExprClass");
            return ErrorUnexpected;
        case clang::Stmt::OpaqueValueExprClass:
            emit_warning(c, stmt->getLocStart(), "TODO handle C OpaqueValueExprClass");
            return ErrorUnexpected;
        case clang::Stmt::UnresolvedLookupExprClass:
            emit_warning(c, stmt->getLocStart(), "TODO handle C UnresolvedLookupExprClass");
            return ErrorUnexpected;
        case clang::Stmt::UnresolvedMemberExprClass:
            emit_warning(c, stmt->getLocStart(), "TODO handle C UnresolvedMemberExprClass");
            return ErrorUnexpected;
        case clang::Stmt::PackExpansionExprClass:
            emit_warning(c, stmt->getLocStart(), "TODO handle C PackExpansionExprClass");
            return ErrorUnexpected;
        case clang::Stmt::ParenListExprClass:
            emit_warning(c, stmt->getLocStart(), "TODO handle C ParenListExprClass");
            return ErrorUnexpected;
        case clang::Stmt::PredefinedExprClass:
            emit_warning(c, stmt->getLocStart(), "TODO handle C PredefinedExprClass");
            return ErrorUnexpected;
        case clang::Stmt::PseudoObjectExprClass:
            emit_warning(c, stmt->getLocStart(), "TODO handle C PseudoObjectExprClass");
            return ErrorUnexpected;
        case clang::Stmt::ShuffleVectorExprClass:
            emit_warning(c, stmt->getLocStart(), "TODO handle C ShuffleVectorExprClass");
            return ErrorUnexpected;
        case clang::Stmt::SizeOfPackExprClass:
            emit_warning(c, stmt->getLocStart(), "TODO handle C SizeOfPackExprClass");
            return ErrorUnexpected;
        case clang::Stmt::StmtExprClass:
            emit_warning(c, stmt->getLocStart(), "TODO handle C StmtExprClass");
            return ErrorUnexpected;
        case clang::Stmt::SubstNonTypeTemplateParmExprClass:
            emit_warning(c, stmt->getLocStart(), "TODO handle C SubstNonTypeTemplateParmExprClass");
            return ErrorUnexpected;
        case clang::Stmt::SubstNonTypeTemplateParmPackExprClass:
            emit_warning(c, stmt->getLocStart(), "TODO handle C SubstNonTypeTemplateParmPackExprClass");
            return ErrorUnexpected;
        case clang::Stmt::TypeTraitExprClass:
            emit_warning(c, stmt->getLocStart(), "TODO handle C TypeTraitExprClass");
            return ErrorUnexpected;
        case clang::Stmt::TypoExprClass:
            emit_warning(c, stmt->getLocStart(), "TODO handle C TypoExprClass");
            return ErrorUnexpected;
        case clang::Stmt::VAArgExprClass:
            emit_warning(c, stmt->getLocStart(), "TODO handle C VAArgExprClass");
            return ErrorUnexpected;
        case clang::Stmt::GotoStmtClass:
            emit_warning(c, stmt->getLocStart(), "TODO handle C GotoStmtClass");
            return ErrorUnexpected;
        case clang::Stmt::IndirectGotoStmtClass:
            emit_warning(c, stmt->getLocStart(), "TODO handle C IndirectGotoStmtClass");
            return ErrorUnexpected;
        case clang::Stmt::LabelStmtClass:
            emit_warning(c, stmt->getLocStart(), "TODO handle C LabelStmtClass");
            return ErrorUnexpected;
        case clang::Stmt::MSDependentExistsStmtClass:
            emit_warning(c, stmt->getLocStart(), "TODO handle C MSDependentExistsStmtClass");
            return ErrorUnexpected;
        case clang::Stmt::OMPAtomicDirectiveClass:
            emit_warning(c, stmt->getLocStart(), "TODO handle C OMPAtomicDirectiveClass");
            return ErrorUnexpected;
        case clang::Stmt::OMPBarrierDirectiveClass:
            emit_warning(c, stmt->getLocStart(), "TODO handle C OMPBarrierDirectiveClass");
            return ErrorUnexpected;
        case clang::Stmt::OMPCancelDirectiveClass:
            emit_warning(c, stmt->getLocStart(), "TODO handle C OMPCancelDirectiveClass");
            return ErrorUnexpected;
        case clang::Stmt::OMPCancellationPointDirectiveClass:
            emit_warning(c, stmt->getLocStart(), "TODO handle C OMPCancellationPointDirectiveClass");
            return ErrorUnexpected;
        case clang::Stmt::OMPCriticalDirectiveClass:
            emit_warning(c, stmt->getLocStart(), "TODO handle C OMPCriticalDirectiveClass");
            return ErrorUnexpected;
        case clang::Stmt::OMPFlushDirectiveClass:
            emit_warning(c, stmt->getLocStart(), "TODO handle C OMPFlushDirectiveClass");
            return ErrorUnexpected;
        case clang::Stmt::OMPDistributeDirectiveClass:
            emit_warning(c, stmt->getLocStart(), "TODO handle C OMPDistributeDirectiveClass");
            return ErrorUnexpected;
        case clang::Stmt::OMPDistributeParallelForDirectiveClass:
            emit_warning(c, stmt->getLocStart(), "TODO handle C OMPDistributeParallelForDirectiveClass");
            return ErrorUnexpected;
        case clang::Stmt::OMPDistributeParallelForSimdDirectiveClass:
            emit_warning(c, stmt->getLocStart(), "TODO handle C OMPDistributeParallelForSimdDirectiveClass");
            return ErrorUnexpected;
        case clang::Stmt::OMPDistributeSimdDirectiveClass:
            emit_warning(c, stmt->getLocStart(), "TODO handle C OMPDistributeSimdDirectiveClass");
            return ErrorUnexpected;
        case clang::Stmt::OMPForDirectiveClass:
            emit_warning(c, stmt->getLocStart(), "TODO handle C OMPForDirectiveClass");
            return ErrorUnexpected;
        case clang::Stmt::OMPForSimdDirectiveClass:
            emit_warning(c, stmt->getLocStart(), "TODO handle C OMPForSimdDirectiveClass");
            return ErrorUnexpected;
        case clang::Stmt::OMPParallelForDirectiveClass:
            emit_warning(c, stmt->getLocStart(), "TODO handle C OMPParallelForDirectiveClass");
            return ErrorUnexpected;
        case clang::Stmt::OMPParallelForSimdDirectiveClass:
            emit_warning(c, stmt->getLocStart(), "TODO handle C OMPParallelForSimdDirectiveClass");
            return ErrorUnexpected;
        case clang::Stmt::OMPSimdDirectiveClass:
            emit_warning(c, stmt->getLocStart(), "TODO handle C OMPSimdDirectiveClass");
            return ErrorUnexpected;
        case clang::Stmt::OMPTargetParallelForSimdDirectiveClass:
            emit_warning(c, stmt->getLocStart(), "TODO handle C OMPTargetParallelForSimdDirectiveClass");
            return ErrorUnexpected;
        case clang::Stmt::OMPTargetSimdDirectiveClass:
            emit_warning(c, stmt->getLocStart(), "TODO handle C OMPTargetSimdDirectiveClass");
            return ErrorUnexpected;
        case clang::Stmt::OMPTargetTeamsDistributeDirectiveClass:
            emit_warning(c, stmt->getLocStart(), "TODO handle C OMPTargetTeamsDistributeDirectiveClass");
            return ErrorUnexpected;
        case clang::Stmt::OMPTargetTeamsDistributeParallelForDirectiveClass:
            emit_warning(c, stmt->getLocStart(), "TODO handle C OMPTargetTeamsDistributeParallelForDirectiveClass");
            return ErrorUnexpected;
        case clang::Stmt::OMPTargetTeamsDistributeParallelForSimdDirectiveClass:
            emit_warning(c, stmt->getLocStart(), "TODO handle C OMPTargetTeamsDistributeParallelForSimdDirectiveClass");
            return ErrorUnexpected;
        case clang::Stmt::OMPTargetTeamsDistributeSimdDirectiveClass:
            emit_warning(c, stmt->getLocStart(), "TODO handle C OMPTargetTeamsDistributeSimdDirectiveClass");
            return ErrorUnexpected;
        case clang::Stmt::OMPTaskLoopDirectiveClass:
            emit_warning(c, stmt->getLocStart(), "TODO handle C OMPTaskLoopDirectiveClass");
            return ErrorUnexpected;
        case clang::Stmt::OMPTaskLoopSimdDirectiveClass:
            emit_warning(c, stmt->getLocStart(), "TODO handle C OMPTaskLoopSimdDirectiveClass");
            return ErrorUnexpected;
        case clang::Stmt::OMPTeamsDistributeDirectiveClass:
            emit_warning(c, stmt->getLocStart(), "TODO handle C OMPTeamsDistributeDirectiveClass");
            return ErrorUnexpected;
        case clang::Stmt::OMPTeamsDistributeParallelForDirectiveClass:
            emit_warning(c, stmt->getLocStart(), "TODO handle C OMPTeamsDistributeParallelForDirectiveClass");
            return ErrorUnexpected;
        case clang::Stmt::OMPTeamsDistributeParallelForSimdDirectiveClass:
            emit_warning(c, stmt->getLocStart(), "TODO handle C OMPTeamsDistributeParallelForSimdDirectiveClass");
            return ErrorUnexpected;
        case clang::Stmt::OMPTeamsDistributeSimdDirectiveClass:
            emit_warning(c, stmt->getLocStart(), "TODO handle C OMPTeamsDistributeSimdDirectiveClass");
            return ErrorUnexpected;
        case clang::Stmt::OMPMasterDirectiveClass:
            emit_warning(c, stmt->getLocStart(), "TODO handle C OMPMasterDirectiveClass");
            return ErrorUnexpected;
        case clang::Stmt::OMPOrderedDirectiveClass:
            emit_warning(c, stmt->getLocStart(), "TODO handle C OMPOrderedDirectiveClass");
            return ErrorUnexpected;
        case clang::Stmt::OMPParallelDirectiveClass:
            emit_warning(c, stmt->getLocStart(), "TODO handle C OMPParallelDirectiveClass");
            return ErrorUnexpected;
        case clang::Stmt::OMPParallelSectionsDirectiveClass:
            emit_warning(c, stmt->getLocStart(), "TODO handle C OMPParallelSectionsDirectiveClass");
            return ErrorUnexpected;
        case clang::Stmt::OMPSectionDirectiveClass:
            emit_warning(c, stmt->getLocStart(), "TODO handle C OMPSectionDirectiveClass");
            return ErrorUnexpected;
        case clang::Stmt::OMPSectionsDirectiveClass:
            emit_warning(c, stmt->getLocStart(), "TODO handle C OMPSectionsDirectiveClass");
            return ErrorUnexpected;
        case clang::Stmt::OMPSingleDirectiveClass:
            emit_warning(c, stmt->getLocStart(), "TODO handle C OMPSingleDirectiveClass");
            return ErrorUnexpected;
        case clang::Stmt::OMPTargetDataDirectiveClass:
            emit_warning(c, stmt->getLocStart(), "TODO handle C OMPTargetDataDirectiveClass");
            return ErrorUnexpected;
        case clang::Stmt::OMPTargetDirectiveClass:
            emit_warning(c, stmt->getLocStart(), "TODO handle C OMPTargetDirectiveClass");
            return ErrorUnexpected;
        case clang::Stmt::OMPTargetEnterDataDirectiveClass:
            emit_warning(c, stmt->getLocStart(), "TODO handle C OMPTargetEnterDataDirectiveClass");
            return ErrorUnexpected;
        case clang::Stmt::OMPTargetExitDataDirectiveClass:
            emit_warning(c, stmt->getLocStart(), "TODO handle C OMPTargetExitDataDirectiveClass");
            return ErrorUnexpected;
        case clang::Stmt::OMPTargetParallelDirectiveClass:
            emit_warning(c, stmt->getLocStart(), "TODO handle C OMPTargetParallelDirectiveClass");
            return ErrorUnexpected;
        case clang::Stmt::OMPTargetParallelForDirectiveClass:
            emit_warning(c, stmt->getLocStart(), "TODO handle C OMPTargetParallelForDirectiveClass");
            return ErrorUnexpected;
        case clang::Stmt::OMPTargetTeamsDirectiveClass:
            emit_warning(c, stmt->getLocStart(), "TODO handle C OMPTargetTeamsDirectiveClass");
            return ErrorUnexpected;
        case clang::Stmt::OMPTargetUpdateDirectiveClass:
            emit_warning(c, stmt->getLocStart(), "TODO handle C OMPTargetUpdateDirectiveClass");
            return ErrorUnexpected;
        case clang::Stmt::OMPTaskDirectiveClass:
            emit_warning(c, stmt->getLocStart(), "TODO handle C OMPTaskDirectiveClass");
            return ErrorUnexpected;
        case clang::Stmt::OMPTaskgroupDirectiveClass:
            emit_warning(c, stmt->getLocStart(), "TODO handle C OMPTaskgroupDirectiveClass");
            return ErrorUnexpected;
        case clang::Stmt::OMPTaskwaitDirectiveClass:
            emit_warning(c, stmt->getLocStart(), "TODO handle C OMPTaskwaitDirectiveClass");
            return ErrorUnexpected;
        case clang::Stmt::OMPTaskyieldDirectiveClass:
            emit_warning(c, stmt->getLocStart(), "TODO handle C OMPTaskyieldDirectiveClass");
            return ErrorUnexpected;
        case clang::Stmt::OMPTeamsDirectiveClass:
            emit_warning(c, stmt->getLocStart(), "TODO handle C OMPTeamsDirectiveClass");
            return ErrorUnexpected;
        case clang::Stmt::ObjCAtCatchStmtClass:
            emit_warning(c, stmt->getLocStart(), "TODO handle C ObjCAtCatchStmtClass");
            return ErrorUnexpected;
        case clang::Stmt::ObjCAtFinallyStmtClass:
            emit_warning(c, stmt->getLocStart(), "TODO handle C ObjCAtFinallyStmtClass");
            return ErrorUnexpected;
        case clang::Stmt::ObjCAtSynchronizedStmtClass:
            emit_warning(c, stmt->getLocStart(), "TODO handle C ObjCAtSynchronizedStmtClass");
            return ErrorUnexpected;
        case clang::Stmt::ObjCAtThrowStmtClass:
            emit_warning(c, stmt->getLocStart(), "TODO handle C ObjCAtThrowStmtClass");
            return ErrorUnexpected;
        case clang::Stmt::ObjCAtTryStmtClass:
            emit_warning(c, stmt->getLocStart(), "TODO handle C ObjCAtTryStmtClass");
            return ErrorUnexpected;
        case clang::Stmt::ObjCAutoreleasePoolStmtClass:
            emit_warning(c, stmt->getLocStart(), "TODO handle C ObjCAutoreleasePoolStmtClass");
            return ErrorUnexpected;
        case clang::Stmt::ObjCForCollectionStmtClass:
            emit_warning(c, stmt->getLocStart(), "TODO handle C ObjCForCollectionStmtClass");
            return ErrorUnexpected;
        case clang::Stmt::SEHExceptStmtClass:
            emit_warning(c, stmt->getLocStart(), "TODO handle C SEHExceptStmtClass");
            return ErrorUnexpected;
        case clang::Stmt::SEHFinallyStmtClass:
            emit_warning(c, stmt->getLocStart(), "TODO handle C SEHFinallyStmtClass");
            return ErrorUnexpected;
        case clang::Stmt::SEHLeaveStmtClass:
            emit_warning(c, stmt->getLocStart(), "TODO handle C SEHLeaveStmtClass");
            return ErrorUnexpected;
        case clang::Stmt::SEHTryStmtClass:
            emit_warning(c, stmt->getLocStart(), "TODO handle C SEHTryStmtClass");
            return ErrorUnexpected;
        case clang::Stmt::FixedPointLiteralClass:
            emit_warning(c, stmt->getLocStart(), "TODO handle C FixedPointLiteralClass");
>>>>>>> 9753e875
            return ErrorUnexpected;
    }
    zig_unreachable();
}

// Returns null if there was an error
static AstNode *trans_expr(Context *c, ResultUsed result_used, TransScope *scope, const clang::Expr *expr,
        TransLRValue lrval)
{
    AstNode *result_node;
    TransScope *result_scope;
    if (trans_stmt_extra(c, scope, expr, result_used, lrval, &result_node, &result_scope, nullptr)) {
        return nullptr;
    }
    return result_node;
}

// Statements have no result and no concept of L or R value.
// Returns child scope, or null if there was an error
static TransScope *trans_stmt(Context *c, TransScope *scope, const clang::Stmt *stmt, AstNode **out_node) {
    TransScope *child_scope;
    if (trans_stmt_extra(c, scope, stmt, ResultUsedNo, TransRValue, out_node, &child_scope, nullptr)) {
        return nullptr;
    }
    return child_scope;
}

static void visit_fn_decl(Context *c, const clang::FunctionDecl *fn_decl) {
    Buf *fn_name = buf_create_from_str(decl_name(fn_decl));

    if (get_global(c, fn_name)) {
        // we already saw this function
        return;
    }

    AstNode *proto_node = trans_qual_type(c, fn_decl->getType(), fn_decl->getLocation());
    if (proto_node == nullptr) {
        emit_warning(c, fn_decl->getLocation(), "unable to resolve prototype of function '%s'", buf_ptr(fn_name));
        return;
    }

    proto_node->data.fn_proto.name = fn_name;
    proto_node->data.fn_proto.is_extern = !fn_decl->hasBody();

    clang::StorageClass sc = fn_decl->getStorageClass();
    if (sc == clang::SC_None) {
        proto_node->data.fn_proto.visib_mod = c->visib_mod;
        proto_node->data.fn_proto.is_export = fn_decl->hasBody() ? c->want_export : false;
    } else if (sc == clang::SC_Extern || sc == clang::SC_Static) {
        proto_node->data.fn_proto.visib_mod = c->visib_mod;
    } else if (sc == clang::SC_PrivateExtern) {
        emit_warning(c, fn_decl->getLocation(), "unsupported storage class: private extern");
        return;
    } else {
        emit_warning(c, fn_decl->getLocation(), "unsupported storage class: unknown");
        return;
    }

    TransScope *scope = &c->global_scope->base;

    for (size_t i = 0; i < proto_node->data.fn_proto.params.length; i += 1) {
        AstNode *param_node = proto_node->data.fn_proto.params.at(i);
        const clang::ParmVarDecl *param = fn_decl->getParamDecl(i);
        const char *name = decl_name(param);

        Buf *proto_param_name;
        if (strlen(name) != 0) {
            proto_param_name = buf_create_from_str(name);
        } else {
            proto_param_name = param_node->data.param_decl.name;
            if (proto_param_name == nullptr) {
                proto_param_name = buf_sprintf("arg%" ZIG_PRI_usize "", i);
            }
        }

        TransScopeVar *scope_var = trans_scope_var_create(c, scope, proto_param_name);
        scope = &scope_var->base;

        param_node->data.param_decl.name = scope_var->zig_name;
    }

    if (!fn_decl->hasBody()) {
        // just a prototype
        add_top_level_decl(c, proto_node->data.fn_proto.name, proto_node);
        return;
    }

    // actual function definition with body
    c->ptr_params.clear();
    clang::Stmt *body = fn_decl->getBody();
    AstNode *actual_body_node;
    TransScope *result_scope = trans_stmt(c, scope, body, &actual_body_node);
    if (result_scope == nullptr) {
        emit_warning(c, fn_decl->getLocation(), "unable to translate function");
        return;
    }
    assert(actual_body_node != nullptr);
    assert(actual_body_node->type == NodeTypeBlock);

    // it worked

    AstNode *body_node_with_param_inits = trans_create_node(c, NodeTypeBlock);

    for (size_t i = 0; i < proto_node->data.fn_proto.params.length; i += 1) {
        AstNode *param_node = proto_node->data.fn_proto.params.at(i);
        Buf *good_name = param_node->data.param_decl.name;

        if (c->ptr_params.maybe_get(good_name) != nullptr) {
            // TODO: avoid name collisions
            Buf *mangled_name = buf_sprintf("_arg_%s", buf_ptr(good_name));
            param_node->data.param_decl.name = mangled_name;

            // var c_name = _mangled_name;
            AstNode *parameter_init = trans_create_node_var_decl_local(c, false, good_name, nullptr, trans_create_node_symbol(c, mangled_name));

            body_node_with_param_inits->data.block.statements.append(parameter_init);
        }
    }

    for (size_t i = 0; i < actual_body_node->data.block.statements.length; i += 1) {
        body_node_with_param_inits->data.block.statements.append(actual_body_node->data.block.statements.at(i));
    }

    AstNode *fn_def_node = trans_create_node(c, NodeTypeFnDef);
    fn_def_node->data.fn_def.fn_proto = proto_node;
    fn_def_node->data.fn_def.body = body_node_with_param_inits;

    proto_node->data.fn_proto.fn_def_node = fn_def_node;
    add_top_level_decl(c, fn_def_node->data.fn_def.fn_proto->data.fn_proto.name, fn_def_node);
}

static AstNode *resolve_typdef_as_builtin(Context *c, const clang::TypedefNameDecl *typedef_decl, const char *primitive_name) {
    AstNode *node = trans_create_node_symbol_str(c, primitive_name);
    c->decl_table.put(typedef_decl, node);
    return node;
}

static AstNode *resolve_typedef_decl(Context *c, const clang::TypedefNameDecl *typedef_decl) {
    auto existing_entry = c->decl_table.maybe_get((void*)typedef_decl->getCanonicalDecl());
    if (existing_entry) {
        return existing_entry->value;
    }

    clang::QualType child_qt = typedef_decl->getUnderlyingType();
    Buf *type_name = buf_create_from_str(decl_name(typedef_decl));

    if (buf_eql_str(type_name, "uint8_t")) {
        return resolve_typdef_as_builtin(c, typedef_decl, "u8");
    } else if (buf_eql_str(type_name, "int8_t")) {
        return resolve_typdef_as_builtin(c, typedef_decl, "i8");
    } else if (buf_eql_str(type_name, "uint16_t")) {
        return resolve_typdef_as_builtin(c, typedef_decl, "u16");
    } else if (buf_eql_str(type_name, "int16_t")) {
        return resolve_typdef_as_builtin(c, typedef_decl, "i16");
    } else if (buf_eql_str(type_name, "uint32_t")) {
        return resolve_typdef_as_builtin(c, typedef_decl, "u32");
    } else if (buf_eql_str(type_name, "int32_t")) {
        return resolve_typdef_as_builtin(c, typedef_decl, "i32");
    } else if (buf_eql_str(type_name, "uint64_t")) {
        return resolve_typdef_as_builtin(c, typedef_decl, "u64");
    } else if (buf_eql_str(type_name, "int64_t")) {
        return resolve_typdef_as_builtin(c, typedef_decl, "i64");
    } else if (buf_eql_str(type_name, "intptr_t")) {
        return resolve_typdef_as_builtin(c, typedef_decl, "isize");
    } else if (buf_eql_str(type_name, "uintptr_t")) {
        return resolve_typdef_as_builtin(c, typedef_decl, "usize");
    } else if (buf_eql_str(type_name, "ssize_t")) {
        return resolve_typdef_as_builtin(c, typedef_decl, "isize");
    } else if (buf_eql_str(type_name, "size_t")) {
        return resolve_typdef_as_builtin(c, typedef_decl, "usize");
    }

    // if the underlying type is anonymous, we can special case it to just
    // use the name of this typedef
    // TODO

    // trans_qual_type here might cause us to look at this typedef again so we put the item in the map first
    AstNode *symbol_node = trans_create_node_symbol(c, type_name);
    c->decl_table.put(typedef_decl->getCanonicalDecl(), symbol_node);

    AstNode *type_node = trans_qual_type(c, child_qt, typedef_decl->getLocation());
    if (type_node == nullptr) {
        emit_warning(c, typedef_decl->getLocation(), "typedef %s - unresolved child type", buf_ptr(type_name));
        c->decl_table.put(typedef_decl, nullptr);
        // TODO add global var with type_name equal to @compileError("unable to resolve C type") 
        return nullptr;
    }
    add_global_var(c, type_name, type_node);

    return symbol_node;
}

struct AstNode *demote_enum_to_opaque(Context *c, const clang::EnumDecl *enum_decl,
        Buf *full_type_name, Buf *bare_name)
{
    AstNode *opaque_node = trans_create_node_opaque(c);
    if (full_type_name == nullptr) {
        c->decl_table.put(enum_decl->getCanonicalDecl(), opaque_node);
        return opaque_node;
    }
    AstNode *symbol_node = trans_create_node_symbol(c, full_type_name);
    add_global_weak_alias(c, bare_name, full_type_name);
    add_global_var(c, full_type_name, opaque_node);
    c->decl_table.put(enum_decl->getCanonicalDecl(), symbol_node);
    return symbol_node;
}

static AstNode *resolve_enum_decl(Context *c, const clang::EnumDecl *enum_decl) {
    auto existing_entry = c->decl_table.maybe_get((void*)enum_decl->getCanonicalDecl());
    if (existing_entry) {
        return existing_entry->value;
    }

    const char *raw_name = decl_name(enum_decl);
    bool is_anonymous = (raw_name[0] == 0);
    Buf *bare_name = is_anonymous ? nullptr : buf_create_from_str(raw_name);
    Buf *full_type_name = is_anonymous ? nullptr : buf_sprintf("enum_%s", buf_ptr(bare_name));

    const clang::EnumDecl *enum_def = enum_decl->getDefinition();
    if (!enum_def) {
        return demote_enum_to_opaque(c, enum_decl, full_type_name, bare_name);
    }


    bool pure_enum = true;
    uint32_t field_count = 0;
    for (auto it = enum_def->enumerator_begin(),
              it_end = enum_def->enumerator_end();
              it != it_end; ++it, field_count += 1)
    {
        const clang::EnumConstantDecl *enum_const = *it;
        if (enum_const->getInitExpr()) {
            pure_enum = false;
        }
    }
    AstNode *tag_int_type = trans_qual_type(c, enum_decl->getIntegerType(), enum_decl->getLocation());
    assert(tag_int_type);

    AstNode *enum_node = trans_create_node(c, NodeTypeContainerDecl);
    enum_node->data.container_decl.kind = ContainerKindEnum;
    enum_node->data.container_decl.layout = ContainerLayoutExtern;
    // TODO only emit this tag type if the enum tag type is not the default.
    // I don't know what the default is, need to figure out how clang is deciding.
    // it appears to at least be different across gcc/msvc
    if (!c_is_builtin_type(c, enum_decl->getIntegerType(), clang::BuiltinType::UInt) &&
        !c_is_builtin_type(c, enum_decl->getIntegerType(), clang::BuiltinType::Int))
    {
        enum_node->data.container_decl.init_arg_expr = tag_int_type;
    }
    enum_node->data.container_decl.fields.resize(field_count);
    uint32_t i = 0;
    for (auto it = enum_def->enumerator_begin(),
            it_end = enum_def->enumerator_end();
            it != it_end; ++it, i += 1)
    {
        const clang::EnumConstantDecl *enum_const = *it;

        Buf *enum_val_name = buf_create_from_str(decl_name(enum_const));
        Buf *field_name;
        if (bare_name != nullptr && buf_starts_with_buf(enum_val_name, bare_name)) {
            field_name = buf_slice(enum_val_name, buf_len(bare_name), buf_len(enum_val_name));
        } else {
            field_name = enum_val_name;
        }

        AstNode *int_node = pure_enum && !is_anonymous ? nullptr : trans_create_node_apint(c, enum_const->getInitVal());
        AstNode *field_node = trans_create_node(c, NodeTypeStructField);
        field_node->data.struct_field.name = field_name;
        field_node->data.struct_field.type = nullptr;
        field_node->data.struct_field.value = int_node;
        enum_node->data.container_decl.fields.items[i] = field_node;

        // in C each enum value is in the global namespace. so we put them there too.
        // at this point we can rely on the enum emitting successfully
        if (is_anonymous) {
            Buf *enum_val_name = buf_create_from_str(decl_name(enum_const));
            add_global_var(c, enum_val_name, int_node);
        } else {
            AstNode *field_access_node = trans_create_node_field_access(c,
                    trans_create_node_symbol(c, full_type_name), field_name);
            add_global_var(c, enum_val_name, field_access_node);
        }
    }

    if (is_anonymous) {
        c->decl_table.put(enum_decl->getCanonicalDecl(), enum_node);
        return enum_node;
    } else {
        AstNode *symbol_node = trans_create_node_symbol(c, full_type_name);
        add_global_weak_alias(c, bare_name, full_type_name);
        add_global_var(c, full_type_name, enum_node);
        c->decl_table.put(enum_decl->getCanonicalDecl(), symbol_node);
        return enum_node;
    }
}

static AstNode *demote_struct_to_opaque(Context *c, const clang::RecordDecl *record_decl,
        Buf *full_type_name, Buf *bare_name)
{
    AstNode *opaque_node = trans_create_node_opaque(c);
    if (full_type_name == nullptr) {
        c->decl_table.put(record_decl->getCanonicalDecl(), opaque_node);
        return opaque_node;
    }
    AstNode *symbol_node = trans_create_node_symbol(c, full_type_name);
    add_global_weak_alias(c, bare_name, full_type_name);
    add_global_var(c, full_type_name, opaque_node);
    c->decl_table.put(record_decl->getCanonicalDecl(), symbol_node);
    return symbol_node;
}

static AstNode *resolve_record_decl(Context *c, const clang::RecordDecl *record_decl) {
    auto existing_entry = c->decl_table.maybe_get((void*)record_decl->getCanonicalDecl());
    if (existing_entry) {
        return existing_entry->value;
    }

    const char *raw_name = decl_name(record_decl);
    const char *container_kind_name;
    ContainerKind container_kind;
    if (record_decl->isUnion()) {
        container_kind_name = "union";
        container_kind = ContainerKindUnion;
    } else if (record_decl->isStruct()) {
        container_kind_name = "struct";
        container_kind = ContainerKindStruct;
    } else {
        emit_warning(c, record_decl->getLocation(), "skipping record %s, not a struct or union", raw_name);
        c->decl_table.put(record_decl->getCanonicalDecl(), nullptr);
        return nullptr;
    }

    bool is_anonymous = record_decl->isAnonymousStructOrUnion() || raw_name[0] == 0;
    Buf *bare_name = is_anonymous ? nullptr : buf_create_from_str(raw_name);
    Buf *full_type_name = (bare_name == nullptr) ?
        nullptr : buf_sprintf("%s_%s", container_kind_name, buf_ptr(bare_name));

    clang::RecordDecl *record_def = record_decl->getDefinition();
    if (record_def == nullptr) {
        return demote_struct_to_opaque(c, record_decl, full_type_name, bare_name);
    }

    // count fields and validate
    uint32_t field_count = 0;
    for (auto it = record_def->field_begin(),
              it_end = record_def->field_end();
              it != it_end; ++it, field_count += 1)
    {
        const clang::FieldDecl *field_decl = *it;

        if (field_decl->isBitField()) {
            emit_warning(c, field_decl->getLocation(), "%s %s demoted to opaque type - has bitfield",
                    container_kind_name,
                    is_anonymous ? "(anon)" : buf_ptr(bare_name));
            return demote_struct_to_opaque(c, record_decl, full_type_name, bare_name);
        }
    }

    AstNode *struct_node = trans_create_node(c, NodeTypeContainerDecl);
    struct_node->data.container_decl.kind = container_kind;
    struct_node->data.container_decl.layout = ContainerLayoutExtern;

    // TODO handle attribute packed

    struct_node->data.container_decl.fields.resize(field_count);

    // must be before fields in case a circular reference happens
    if (is_anonymous) {
        c->decl_table.put(record_decl->getCanonicalDecl(), struct_node);
    } else {
        c->decl_table.put(record_decl->getCanonicalDecl(), trans_create_node_symbol(c, full_type_name));
    }

    uint32_t i = 0;
    for (auto it = record_def->field_begin(),
              it_end = record_def->field_end();
              it != it_end; ++it, i += 1)
    {
        const clang::FieldDecl *field_decl = *it;

        AstNode *field_node = trans_create_node(c, NodeTypeStructField);
        field_node->data.struct_field.name = buf_create_from_str(decl_name(field_decl));
        field_node->data.struct_field.type = trans_qual_type(c, field_decl->getType(), field_decl->getLocation());

        if (field_node->data.struct_field.type == nullptr) {
            emit_warning(c, field_decl->getLocation(),
                    "%s %s demoted to opaque type - unresolved type",
                    container_kind_name,
                    is_anonymous ? "(anon)" : buf_ptr(bare_name));

            return demote_struct_to_opaque(c, record_decl, full_type_name, bare_name);
        }

        struct_node->data.container_decl.fields.items[i] = field_node;
    }

    if (is_anonymous) {
        return struct_node;
    } else {
        add_global_weak_alias(c, bare_name, full_type_name);
        add_global_var(c, full_type_name, struct_node);
        return trans_create_node_symbol(c, full_type_name);
    }
}

static AstNode *trans_ap_value(Context *c, clang::APValue *ap_value, clang::QualType qt, const clang::SourceLocation &source_loc) {
    switch (ap_value->getKind()) {
        case clang::APValue::Int:
            return trans_create_node_apint(c, ap_value->getInt());
        case clang::APValue::Uninitialized:
            return trans_create_node(c, NodeTypeUndefinedLiteral);
        case clang::APValue::Array: {
            emit_warning(c, source_loc, "TODO add a test case for this code");

            unsigned init_count = ap_value->getArrayInitializedElts();
            unsigned all_count = ap_value->getArraySize();
            unsigned leftover_count = all_count - init_count;
            AstNode *init_node = trans_create_node(c, NodeTypeContainerInitExpr);
            AstNode *arr_type_node = trans_qual_type(c, qt, source_loc);
            if (leftover_count != 0) { // We can't use the size of the final array for a partial initializer.
                bigint_init_unsigned(arr_type_node->data.array_type.size->data.int_literal.bigint, init_count);
            }
            init_node->data.container_init_expr.type = arr_type_node;
            init_node->data.container_init_expr.kind = ContainerInitKindArray;

            clang::QualType child_qt = qt.getTypePtr()->getAsArrayTypeUnsafe()->getElementType();

            for (size_t i = 0; i < init_count; i += 1) {
                clang::APValue &elem_ap_val = ap_value->getArrayInitializedElt(i);
                AstNode *elem_node = trans_ap_value(c, &elem_ap_val, child_qt, source_loc);
                if (elem_node == nullptr)
                    return nullptr;
                init_node->data.container_init_expr.entries.append(elem_node);
            }
            if (leftover_count == 0) {
                return init_node;
            }

            clang::APValue &filler_ap_val = ap_value->getArrayFiller();
            AstNode *filler_node = trans_ap_value(c, &filler_ap_val, child_qt, source_loc);
            if (filler_node == nullptr)
                return nullptr;

            AstNode* filler_arr_type = trans_create_node(c, NodeTypeArrayType);
            *filler_arr_type = *arr_type_node;
            filler_arr_type->data.array_type.size = trans_create_node_unsigned(c, 1);

            AstNode *filler_arr_1 = trans_create_node(c, NodeTypeContainerInitExpr);
            filler_arr_1->data.container_init_expr.type = filler_arr_type;
            filler_arr_1->data.container_init_expr.kind = ContainerInitKindArray;
            filler_arr_1->data.container_init_expr.entries.append(filler_node);

            AstNode *rhs_node;
            if (leftover_count == 1) {
                rhs_node = filler_arr_1;
            } else {
                AstNode *amt_node = trans_create_node_unsigned(c, leftover_count);
                rhs_node = trans_create_node_bin_op(c, filler_arr_1, BinOpTypeArrayMult, amt_node);
            }

            if (init_count == 0) {
                return rhs_node;
            }

            return trans_create_node_bin_op(c, init_node, BinOpTypeArrayCat, rhs_node);
        }
        case clang::APValue::LValue: {
            const clang::APValue::LValueBase lval_base = ap_value->getLValueBase();
            if (const clang::Expr *expr = lval_base.dyn_cast<const clang::Expr *>()) {
                return trans_expr(c, ResultUsedYes, &c->global_scope->base, expr, TransRValue);
            }
            //const clang::ValueDecl *value_decl = lval_base.get<const clang::ValueDecl *>();
            emit_warning(c, source_loc, "TODO handle initializer LValue clang::ValueDecl");
            return nullptr;
        }
        case clang::APValue::Float:
            emit_warning(c, source_loc, "unsupported initializer value kind: Float");
            return nullptr;
        case clang::APValue::ComplexInt:
            emit_warning(c, source_loc, "unsupported initializer value kind: ComplexInt");
            return nullptr;
        case clang::APValue::ComplexFloat:
            emit_warning(c, source_loc, "unsupported initializer value kind: ComplexFloat");
            return nullptr;
        case clang::APValue::Vector:
            emit_warning(c, source_loc, "unsupported initializer value kind: Vector");
            return nullptr;
        case clang::APValue::Struct:
            emit_warning(c, source_loc, "unsupported initializer value kind: Struct");
            return nullptr;
        case clang::APValue::Union:
            emit_warning(c, source_loc, "unsupported initializer value kind: Union");
            return nullptr;
        case clang::APValue::MemberPointer:
            emit_warning(c, source_loc, "unsupported initializer value kind: MemberPointer");
            return nullptr;
        case clang::APValue::AddrLabelDiff:
            emit_warning(c, source_loc, "unsupported initializer value kind: AddrLabelDiff");
            return nullptr;
    }
    zig_unreachable();
}

static void visit_var_decl(Context *c, const clang::VarDecl *var_decl) {
    Buf *name = buf_create_from_str(decl_name(var_decl));

    switch (var_decl->getTLSKind()) {
        case clang::VarDecl::TLS_None:
            break;
        case clang::VarDecl::TLS_Static:
            emit_warning(c, var_decl->getLocation(),
                    "ignoring variable '%s' - static thread local storage", buf_ptr(name));
            return;
        case clang::VarDecl::TLS_Dynamic:
            emit_warning(c, var_decl->getLocation(),
                    "ignoring variable '%s' - dynamic thread local storage", buf_ptr(name));
            return;
    }

    clang::QualType qt = var_decl->getType();
    AstNode *var_type = trans_qual_type(c, qt, var_decl->getLocation());
    if (var_type == nullptr) {
        emit_warning(c, var_decl->getLocation(), "ignoring variable '%s' - unresolved type", buf_ptr(name));
        return;
    }

    bool is_extern = var_decl->hasExternalStorage();
    bool is_static = var_decl->isFileVarDecl();
    bool is_const = qt.isConstQualified();

    if (is_static && !is_extern) {
        AstNode *init_node;
        if (var_decl->hasInit()) {
            clang::APValue *ap_value = var_decl->evaluateValue();
            if (ap_value == nullptr) {
                emit_warning(c, var_decl->getLocation(),
                        "ignoring variable '%s' - unable to evaluate initializer", buf_ptr(name));
                return;
            }
            init_node = trans_ap_value(c, ap_value, qt, var_decl->getLocation());
            if (init_node == nullptr)
                return;
        } else {
            init_node = trans_create_node(c, NodeTypeUndefinedLiteral);
        }

        AstNode *var_node = trans_create_node_var_decl_global(c, is_const, name, var_type, init_node);
        add_top_level_decl(c, name, var_node);
        return;
    }

    if (is_extern) {
        AstNode *var_node = trans_create_node_var_decl_global(c, is_const, name, var_type, nullptr);
        var_node->data.variable_declaration.is_extern = true;
        add_top_level_decl(c, name, var_node);
        return;
    }

    emit_warning(c, var_decl->getLocation(),
        "ignoring variable '%s' - non-extern, non-static variable", buf_ptr(name));
    return;
}

static bool decl_visitor(void *context, const ZigClangDecl *zdecl) {
    const clang::Decl *decl = reinterpret_cast<const clang::Decl *>(zdecl);
    Context *c = (Context*)context;

    switch (decl->getKind()) {
        case clang::Decl::Function:
            visit_fn_decl(c, static_cast<const clang::FunctionDecl*>(decl));
            break;
        case clang::Decl::Typedef:
            resolve_typedef_decl(c, static_cast<const clang::TypedefNameDecl *>(decl));
            break;
        case clang::Decl::Enum:
            resolve_enum_decl(c, static_cast<const clang::EnumDecl *>(decl));
            break;
        case clang::Decl::Record:
            resolve_record_decl(c, static_cast<const clang::RecordDecl *>(decl));
            break;
        case clang::Decl::Var:
            visit_var_decl(c, static_cast<const clang::VarDecl *>(decl));
            break;
        default:
            emit_warning(c, decl->getLocation(), "ignoring %s decl", decl->getDeclKindName());
    }

    return true;
}

static bool name_exists_global(Context *c, Buf *name) {
    return get_global(c, name) != nullptr;
}

static bool name_exists_scope(Context *c, Buf *name, TransScope *scope) {
    while (scope != nullptr) {
        if (scope->id == TransScopeIdVar) {
            TransScopeVar *var_scope = (TransScopeVar *)scope;
            if (buf_eql_buf(name, var_scope->zig_name)) {
                return true;
            }
        }
        scope = scope->parent;
    }
    return name_exists_global(c, name);
}

static Buf *get_unique_name(Context *c, Buf *name, TransScope *scope) {
    Buf *proposed_name = name;
    int count = 0;
    while (name_exists_scope(c, proposed_name, scope)) {
        if (proposed_name == name) {
            proposed_name = buf_alloc();
        }
        buf_resize(proposed_name, 0);
        buf_appendf(proposed_name, "%s_%d", buf_ptr(name), count);
        count += 1;
    }
    return proposed_name;
}

static TransScopeRoot *trans_scope_root_create(Context *c) {
    TransScopeRoot *result = allocate<TransScopeRoot>(1);
    result->base.id = TransScopeIdRoot;
    return result;
}

static TransScopeWhile *trans_scope_while_create(Context *c, TransScope *parent_scope) {
    TransScopeWhile *result = allocate<TransScopeWhile>(1);
    result->base.id = TransScopeIdWhile;
    result->base.parent = parent_scope;
    result->node = trans_create_node(c, NodeTypeWhileExpr);
    return result;
}

static TransScopeBlock *trans_scope_block_create(Context *c, TransScope *parent_scope) {
    TransScopeBlock *result = allocate<TransScopeBlock>(1);
    result->base.id = TransScopeIdBlock;
    result->base.parent = parent_scope;
    result->node = trans_create_node(c, NodeTypeBlock);
    return result;
}

static TransScopeVar *trans_scope_var_create(Context *c, TransScope *parent_scope, Buf *wanted_name) {
    TransScopeVar *result = allocate<TransScopeVar>(1);
    result->base.id = TransScopeIdVar;
    result->base.parent = parent_scope;
    result->c_name = wanted_name;
    result->zig_name = get_unique_name(c, wanted_name, parent_scope);
    return result;
}

static TransScopeSwitch *trans_scope_switch_create(Context *c, TransScope *parent_scope) {
    TransScopeSwitch *result = allocate<TransScopeSwitch>(1);
    result->base.id = TransScopeIdSwitch;
    result->base.parent = parent_scope;
    result->switch_node = trans_create_node(c, NodeTypeSwitchExpr);
    return result;
}

static TransScopeBlock *trans_scope_block_find(TransScope *scope) {
    while (scope != nullptr) {
        if (scope->id == TransScopeIdBlock) {
            return (TransScopeBlock *)scope;
        }
        scope = scope->parent;
    }
    return nullptr;
}

static void render_aliases(Context *c) {
    for (size_t i = 0; i < c->aliases.length; i += 1) {
        Alias *alias = &c->aliases.at(i);
        if (name_exists_global(c, alias->new_name))
            continue;

        add_global_var(c, alias->new_name, trans_create_node_symbol(c, alias->canon_name));
    }
}

static AstNode *trans_lookup_ast_container_typeof(Context *c, AstNode *ref_node);

static AstNode *trans_lookup_ast_container(Context *c, AstNode *type_node) {
    if (type_node == nullptr) {
        return nullptr;
    } else if (type_node->type == NodeTypeContainerDecl) {
        return type_node;
    } else if (type_node->type == NodeTypePrefixOpExpr) {
        return type_node;
    } else if (type_node->type == NodeTypeSymbol) {
        AstNode *existing_node = get_global(c, type_node->data.symbol_expr.symbol);
        if (existing_node == nullptr)
            return nullptr;
        if (existing_node->type != NodeTypeVariableDeclaration)
            return nullptr;
        return trans_lookup_ast_container(c, existing_node->data.variable_declaration.expr);
    } else if (type_node->type == NodeTypeFieldAccessExpr) {
        AstNode *container_node = trans_lookup_ast_container_typeof(c, type_node->data.field_access_expr.struct_expr);
        if (container_node == nullptr)
            return nullptr;
        if (container_node->type != NodeTypeContainerDecl)
            return container_node;

        for (size_t i = 0; i < container_node->data.container_decl.fields.length; i += 1) {
            AstNode *field_node = container_node->data.container_decl.fields.items[i];
            if (buf_eql_buf(field_node->data.struct_field.name, type_node->data.field_access_expr.field_name)) {
                return trans_lookup_ast_container(c, field_node->data.struct_field.type);
            }
        }
        return nullptr;
    } else {
        return nullptr;
    }
}

static AstNode *trans_lookup_ast_container_typeof(Context *c, AstNode *ref_node) {
    if (ref_node->type == NodeTypeSymbol) {
        AstNode *existing_node = get_global(c, ref_node->data.symbol_expr.symbol);
        if (existing_node == nullptr)
            return nullptr;
        if (existing_node->type != NodeTypeVariableDeclaration)
            return nullptr;
        return trans_lookup_ast_container(c, existing_node->data.variable_declaration.type);
    } else if (ref_node->type == NodeTypeFieldAccessExpr) {
        AstNode *container_node = trans_lookup_ast_container_typeof(c, ref_node->data.field_access_expr.struct_expr);
        if (container_node == nullptr)
            return nullptr;
        if (container_node->type != NodeTypeContainerDecl)
            return container_node;
        for (size_t i = 0; i < container_node->data.container_decl.fields.length; i += 1) {
            AstNode *field_node = container_node->data.container_decl.fields.items[i];
            if (buf_eql_buf(field_node->data.struct_field.name, ref_node->data.field_access_expr.field_name)) {
                return trans_lookup_ast_container(c, field_node->data.struct_field.type);
            }
        }
        return nullptr;
    } else {
        return nullptr;
    }
}

static AstNode *trans_lookup_ast_maybe_fn(Context *c, AstNode *ref_node) {
    AstNode *prefix_node = trans_lookup_ast_container_typeof(c, ref_node);
    if (prefix_node == nullptr)
        return nullptr;
    if (prefix_node->type != NodeTypePrefixOpExpr)
        return nullptr;
    if (prefix_node->data.prefix_op_expr.prefix_op != PrefixOpOptional)
        return nullptr;

    AstNode *fn_proto_node = prefix_node->data.prefix_op_expr.primary_expr;
    if (fn_proto_node->type != NodeTypeFnProto)
        return nullptr;

    return fn_proto_node;
}

static void render_macros(Context *c) {
    auto it = c->macro_table.entry_iterator();
    for (;;) {
        auto *entry = it.next();
        if (!entry)
            break;

        AstNode *proto_node;
        AstNode *value_node = entry->value;
        if (value_node->type == NodeTypeFnDef) {
            add_top_level_decl(c, value_node->data.fn_def.fn_proto->data.fn_proto.name, value_node);
        } else if ((proto_node = trans_lookup_ast_maybe_fn(c, value_node))) {
            // If a macro aliases a global variable which is a function pointer, we conclude that
            // the macro is intended to represent a function that assumes the function pointer
            // variable is non-null and calls it.
            AstNode *inline_fn_node = trans_create_node_inline_fn(c, entry->key, value_node, proto_node);
            add_top_level_decl(c, entry->key, inline_fn_node);
        } else {
            add_global_var(c, entry->key, value_node);
        }
    }
}

static AstNode *parse_ctok_primary_expr(Context *c, CTokenize *ctok, size_t *tok_i);
static AstNode *parse_ctok_expr(Context *c, CTokenize *ctok, size_t *tok_i);
static AstNode *parse_ctok_prefix_op_expr(Context *c, CTokenize *ctok, size_t *tok_i);

static AstNode *parse_ctok_num_lit(Context *c, CTokenize *ctok, size_t *tok_i, bool negate) {
    CTok *tok = &ctok->tokens.at(*tok_i);
    if (tok->id == CTokIdNumLitInt) {
        *tok_i += 1;
        switch (tok->data.num_lit_int.suffix) {
            case CNumLitSuffixNone:
                return trans_create_node_unsigned_negative(c, tok->data.num_lit_int.x, negate);
            case CNumLitSuffixL:
                return trans_create_node_unsigned_negative_type(c, tok->data.num_lit_int.x, negate, "c_long");
            case CNumLitSuffixU:
                return trans_create_node_unsigned_negative_type(c, tok->data.num_lit_int.x, negate, "c_uint");
            case CNumLitSuffixLU:
                return trans_create_node_unsigned_negative_type(c, tok->data.num_lit_int.x, negate, "c_ulong");
            case CNumLitSuffixLL:
                return trans_create_node_unsigned_negative_type(c, tok->data.num_lit_int.x, negate, "c_longlong");
            case CNumLitSuffixLLU:
                return trans_create_node_unsigned_negative_type(c, tok->data.num_lit_int.x, negate, "c_ulonglong");
        }
        zig_unreachable();
    } else if (tok->id == CTokIdNumLitFloat) {
        *tok_i += 1;
        double value = negate ? -tok->data.num_lit_float : tok->data.num_lit_float;
        return trans_create_node_float_lit(c, value);
    }
    return nullptr;
}

static AstNode *parse_ctok_primary_expr(Context *c, CTokenize *ctok, size_t *tok_i) {
    CTok *tok = &ctok->tokens.at(*tok_i);
    switch (tok->id) {
        case CTokIdCharLit:
            *tok_i += 1;
            return trans_create_node_unsigned(c, tok->data.char_lit);
        case CTokIdStrLit:
            *tok_i += 1;
            return trans_create_node_str_lit_c(c, buf_create_from_buf(&tok->data.str_lit));
        case CTokIdMinus:
            *tok_i += 1;
            return parse_ctok_num_lit(c, ctok, tok_i, true);
        case CTokIdNumLitInt:
        case CTokIdNumLitFloat:
            return parse_ctok_num_lit(c, ctok, tok_i, false);
        case CTokIdSymbol:
            {
                *tok_i += 1;
                Buf *symbol_name = buf_create_from_buf(&tok->data.symbol);
                return trans_create_node_symbol(c, symbol_name);
            }
        case CTokIdLParen:
            {
                *tok_i += 1;
                AstNode *inner_node = parse_ctok_expr(c, ctok, tok_i);
                if (inner_node == nullptr) {
                    return nullptr;
                }

                CTok *next_tok = &ctok->tokens.at(*tok_i);
                if (next_tok->id == CTokIdRParen) {
                    *tok_i += 1;
                    return inner_node;
                }

                AstNode *node_to_cast = parse_ctok_expr(c, ctok, tok_i);
                if (node_to_cast == nullptr) {
                    return nullptr;
                }

                CTok *next_tok2 = &ctok->tokens.at(*tok_i);
                if (next_tok2->id != CTokIdRParen) {
                    return nullptr;
                }
                *tok_i += 1;


                //if (@typeId(@typeOf(x)) == @import("builtin").TypeId.Pointer)
                //    @ptrCast(dest, x)
                //else if (@typeId(@typeOf(x)) == @import("builtin").TypeId.Integer)
                //    @intToPtr(dest, x)
                //else
                //    (dest)(x)

                AstNode *import_builtin = trans_create_node_builtin_fn_call_str(c, "import");
                import_builtin->data.fn_call_expr.params.append(trans_create_node_str_lit_non_c(c, buf_create_from_str("builtin")));
                AstNode *typeid_type = trans_create_node_field_access_str(c, import_builtin, "TypeId");
                AstNode *typeid_pointer = trans_create_node_field_access_str(c, typeid_type, "Pointer");
                AstNode *typeid_integer = trans_create_node_field_access_str(c, typeid_type, "Int");
                AstNode *typeof_x = trans_create_node_builtin_fn_call_str(c, "typeOf");
                typeof_x->data.fn_call_expr.params.append(node_to_cast);
                AstNode *typeid_value = trans_create_node_builtin_fn_call_str(c, "typeId");
                typeid_value->data.fn_call_expr.params.append(typeof_x);

                AstNode *outer_if_cond = trans_create_node_bin_op(c, typeid_value, BinOpTypeCmpEq, typeid_pointer);
                AstNode *inner_if_cond = trans_create_node_bin_op(c, typeid_value, BinOpTypeCmpEq, typeid_integer);
                AstNode *inner_if_then = trans_create_node_builtin_fn_call_str(c, "intToPtr");
                inner_if_then->data.fn_call_expr.params.append(inner_node);
                inner_if_then->data.fn_call_expr.params.append(node_to_cast);
                AstNode *inner_if_else = trans_create_node_cast(c, inner_node, node_to_cast);
                AstNode *inner_if = trans_create_node_if(c, inner_if_cond, inner_if_then, inner_if_else);
                AstNode *outer_if_then = trans_create_node_builtin_fn_call_str(c, "ptrCast");
                outer_if_then->data.fn_call_expr.params.append(inner_node);
                outer_if_then->data.fn_call_expr.params.append(node_to_cast);
                return trans_create_node_if(c, outer_if_cond, outer_if_then, inner_if);
            }
        case CTokIdDot:
        case CTokIdEOF:
        case CTokIdRParen:
        case CTokIdAsterisk:
        case CTokIdBang:
        case CTokIdTilde:
            // not able to make sense of this
            return nullptr;
    }
    zig_unreachable();
}

static AstNode *parse_ctok_expr(Context *c, CTokenize *ctok, size_t *tok_i) {
    return parse_ctok_prefix_op_expr(c, ctok, tok_i);
}

static AstNode *parse_ctok_suffix_op_expr(Context *c, CTokenize *ctok, size_t *tok_i) {
    AstNode *node = parse_ctok_primary_expr(c, ctok, tok_i);
    if (node == nullptr)
        return nullptr;

    while (true) {
        CTok *first_tok = &ctok->tokens.at(*tok_i);
        if (first_tok->id == CTokIdDot) {
            *tok_i += 1;

            CTok *name_tok = &ctok->tokens.at(*tok_i);
            if (name_tok->id != CTokIdSymbol) {
                return nullptr;
            }
            *tok_i += 1;

            node = trans_create_node_field_access(c, node, buf_create_from_buf(&name_tok->data.symbol));
        } else if (first_tok->id == CTokIdAsterisk) {
            *tok_i += 1;

            node = trans_create_node_ptr_type(c, false, false, node, PtrLenC);
        } else {
            return node;
        }
    }
}

static AstNode *parse_ctok_prefix_op_expr(Context *c, CTokenize *ctok, size_t *tok_i) {
    CTok *op_tok = &ctok->tokens.at(*tok_i);

    switch (op_tok->id) {
        case CTokIdBang:
            {
                *tok_i += 1;
                AstNode *prefix_op_expr = parse_ctok_prefix_op_expr(c, ctok, tok_i);
                if (prefix_op_expr == nullptr)
                    return nullptr;
                return trans_create_node_prefix_op(c, PrefixOpBoolNot, prefix_op_expr);
            }
        case CTokIdMinus:
            {
                *tok_i += 1;
                AstNode *prefix_op_expr = parse_ctok_prefix_op_expr(c, ctok, tok_i);
                if (prefix_op_expr == nullptr)
                    return nullptr;
                return trans_create_node_prefix_op(c, PrefixOpNegation, prefix_op_expr);
            }
        case CTokIdTilde:
            {
                *tok_i += 1;
                AstNode *prefix_op_expr = parse_ctok_prefix_op_expr(c, ctok, tok_i);
                if (prefix_op_expr == nullptr)
                    return nullptr;
                return trans_create_node_prefix_op(c, PrefixOpBinNot, prefix_op_expr);
            }
        case CTokIdAsterisk:
            {
                *tok_i += 1;
                AstNode *prefix_op_expr = parse_ctok_prefix_op_expr(c, ctok, tok_i);
                if (prefix_op_expr == nullptr)
                    return nullptr;
                return trans_create_node_ptr_deref(c, prefix_op_expr);
            }
        default:
            return parse_ctok_suffix_op_expr(c, ctok, tok_i);
    }
}

static void process_macro(Context *c, CTokenize *ctok, Buf *name, const char *char_ptr) {
    tokenize_c_macro(ctok, (const uint8_t *)char_ptr);

    if (ctok->error) {
        return;
    }

    size_t tok_i = 0;
    CTok *name_tok = &ctok->tokens.at(tok_i);
    assert(name_tok->id == CTokIdSymbol && buf_eql_buf(&name_tok->data.symbol, name));
    tok_i += 1;

    AstNode *result_node = parse_ctok_suffix_op_expr(c, ctok, &tok_i);
    if (result_node == nullptr) {
        return;
    }
    CTok *eof_tok = &ctok->tokens.at(tok_i);
    if (eof_tok->id != CTokIdEOF) {
        return;
    }
    if (result_node->type == NodeTypeSymbol) {
        // if it equals itself, ignore. for example, from stdio.h:
        // #define stdin stdin
        Buf *symbol_name = result_node->data.symbol_expr.symbol;
        if (buf_eql_buf(name, symbol_name)) {
            return;
        }
    }
    c->macro_table.put(name, result_node);
}

static void process_preprocessor_entities(Context *c, ZigClangASTUnit *zunit) {
    clang::ASTUnit *unit = reinterpret_cast<clang::ASTUnit *>(zunit);
    CTokenize ctok = {{0}};

    // TODO if we see #undef, delete it from the table

    for (clang::PreprocessedEntity *entity : unit->getLocalPreprocessingEntities()) {
        switch (entity->getKind()) {
            case clang::PreprocessedEntity::InvalidKind:
            case clang::PreprocessedEntity::InclusionDirectiveKind:
            case clang::PreprocessedEntity::MacroExpansionKind:
                continue;
            case clang::PreprocessedEntity::MacroDefinitionKind:
                {
                    clang::MacroDefinitionRecord *macro = static_cast<clang::MacroDefinitionRecord *>(entity);
                    const char *raw_name = macro->getName()->getNameStart();
                    clang::SourceRange range = macro->getSourceRange();
                    clang::SourceLocation begin_loc = range.getBegin();
                    clang::SourceLocation end_loc = range.getEnd();

                    if (begin_loc == end_loc) {
                        // this means it is a macro without a value
                        // we don't care about such things
                        continue;
                    }
                    Buf *name = buf_create_from_str(raw_name);
                    if (name_exists_global(c, name)) {
                        continue;
                    }

                    const char *begin_c = ZigClangSourceManager_getCharacterData(c->source_manager, bitcast(begin_loc));
                    process_macro(c, &ctok, name, begin_c);
                }
        }
    }
}

Error parse_h_buf(ImportTableEntry *import, ZigList<ErrorMsg *> *errors, Buf *source,
        CodeGen *codegen, AstNode *source_node)
{
    Error err;
    Buf tmp_file_path = BUF_INIT;
    if ((err = os_buf_to_tmp_file(source, buf_create_from_str(".h"), &tmp_file_path))) {
        return err;
    }

    err = parse_h_file(import, errors, buf_ptr(&tmp_file_path), codegen, source_node);

    os_delete_file(&tmp_file_path);

    return err;
}

Error parse_h_file(ImportTableEntry *import, ZigList<ErrorMsg *> *errors, const char *target_file,
        CodeGen *codegen, AstNode *source_node)
{
    Context context = {0};
    Context *c = &context;
    c->warnings_on = codegen->verbose_cimport;
    c->import = import;
    c->errors = errors;
    if (buf_ends_with_str(buf_create_from_str(target_file), ".h")) {
        c->visib_mod = VisibModPub;
        c->want_export = false;
    } else {
        c->visib_mod = VisibModPub;
        c->want_export = true;
    }
    c->decl_table.init(8);
    c->macro_table.init(8);
    c->global_table.init(8);
    c->ptr_params.init(8);
    c->codegen = codegen;
    c->source_node = source_node;
    c->global_scope = trans_scope_root_create(c);

    ZigList<const char *> clang_argv = {0};

    clang_argv.append("-x");
    clang_argv.append("c");

    Buf *out_dep_path = nullptr;
    if (codegen->enable_cache) {
        Buf *prefix = buf_sprintf("%s" OS_SEP, buf_ptr(&codegen->cache_dir));
        out_dep_path = os_tmp_filename(prefix, buf_create_from_str(".d"));
        clang_argv.append("-MD");
        clang_argv.append("-MF");
        clang_argv.append(buf_ptr(out_dep_path));
    }

    if (c->codegen->zig_target->is_native) {
        char *ZIG_PARSEC_CFLAGS = getenv("ZIG_NATIVE_PARSEC_CFLAGS");
        if (ZIG_PARSEC_CFLAGS) {
            Buf tmp_buf = BUF_INIT;
            char *start = ZIG_PARSEC_CFLAGS;
            char *space = strstr(start, " ");
            while (space) {
                if (space - start > 0) {
                    buf_init_from_mem(&tmp_buf, start, space - start);
                    clang_argv.append(buf_ptr(buf_create_from_buf(&tmp_buf)));
                }
                start = space + 1;
                space = strstr(start, " ");
            }
            buf_init_from_str(&tmp_buf, start);
            clang_argv.append(buf_ptr(buf_create_from_buf(&tmp_buf)));
        }
    }

    clang_argv.append("-nobuiltininc");
    clang_argv.append("-nostdinc");
    clang_argv.append("-nostdinc++");
    if (codegen->libc_link_lib == nullptr) {
        clang_argv.append("-nolibc");
    }

    clang_argv.append("-isystem");
    clang_argv.append(buf_ptr(codegen->zig_c_headers_dir));

    if (codegen->libc != nullptr) {
        clang_argv.append("-isystem");
        clang_argv.append(buf_ptr(&codegen->libc->include_dir));

        if (!buf_eql_buf(&codegen->libc->include_dir, &codegen->libc->sys_include_dir)) {
            clang_argv.append("-isystem");
            clang_argv.append(buf_ptr(&codegen->libc->sys_include_dir));
        }
    }

    // windows c runtime requires -D_DEBUG if using debug libraries
    if (codegen->build_mode == BuildModeDebug) {
        clang_argv.append("-D_DEBUG");
    }

    for (size_t i = 0; i < codegen->clang_argv_len; i += 1) {
        clang_argv.append(codegen->clang_argv[i]);
    }

    // we don't need spell checking and it slows things down
    clang_argv.append("-fno-spell-checking");

    // this gives us access to preprocessing entities, presumably at
    // the cost of performance
    clang_argv.append("-Xclang");
    clang_argv.append("-detailed-preprocessing-record");

    if (c->codegen->zig_target->is_native) {
        clang_argv.append("-march=native");
    } else {
        clang_argv.append("-target");
        clang_argv.append(buf_ptr(&c->codegen->triple_str));
    }

    clang_argv.append(target_file);

    if (codegen->verbose_cimport) {
        fprintf(stderr, "clang");
        for (size_t i = 0; i < clang_argv.length; i += 1) {
            fprintf(stderr, " %s", clang_argv.at(i));
        }
        fprintf(stderr, "\n");
    }

    // to make the [start...end] argument work
    clang_argv.append(nullptr);

    clang::IntrusiveRefCntPtr<clang::DiagnosticsEngine> diags(clang::CompilerInstance::createDiagnostics(new clang::DiagnosticOptions));

    std::shared_ptr<clang::PCHContainerOperations> pch_container_ops = std::make_shared<clang::PCHContainerOperations>();

    bool only_local_decls = true;
    bool capture_diagnostics = true;
    bool user_files_are_volatile = true;
    bool allow_pch_with_compiler_errors = false;
    bool single_file_parse = false;
    bool for_serialization = false;
    const char *resources_path = buf_ptr(codegen->zig_c_headers_dir);
    std::unique_ptr<clang::ASTUnit> err_unit;
    ZigClangASTUnit *ast_unit = reinterpret_cast<ZigClangASTUnit *>(clang::ASTUnit::LoadFromCommandLine(
            &clang_argv.at(0), &clang_argv.last(),
            pch_container_ops, diags, resources_path,
            only_local_decls, capture_diagnostics, clang::None, true, 0, clang::TU_Complete,
            false, false, allow_pch_with_compiler_errors, clang::SkipFunctionBodiesScope::None,
            single_file_parse, user_files_are_volatile, for_serialization, clang::None, &err_unit,
            nullptr));

    // Early failures in LoadFromCommandLine may return with ErrUnit unset.
    if (!ast_unit && !err_unit) {
        return ErrorFileSystem;
    }

    if (diags->getClient()->getNumErrors() > 0) {
        if (ast_unit) {
            err_unit = std::unique_ptr<clang::ASTUnit>(reinterpret_cast<clang::ASTUnit *>(ast_unit));
        }

        for (clang::ASTUnit::stored_diag_iterator it = err_unit->stored_diag_begin(),
                it_end = err_unit->stored_diag_end();
                it != it_end; ++it)
        {
            switch (it->getLevel()) {
                case clang::DiagnosticsEngine::Ignored:
                case clang::DiagnosticsEngine::Note:
                case clang::DiagnosticsEngine::Remark:
                case clang::DiagnosticsEngine::Warning:
                    continue;
                case clang::DiagnosticsEngine::Error:
                case clang::DiagnosticsEngine::Fatal:
                    break;
            }
            StringRef msg_str_ref = it->getMessage();
            Buf *msg = string_ref_to_buf(msg_str_ref);
            clang::FullSourceLoc fsl = it->getLocation();
            if (fsl.hasManager()) {
                clang::FileID file_id = fsl.getFileID();
                clang::StringRef filename = fsl.getManager().getFilename(fsl);
                unsigned line = fsl.getSpellingLineNumber() - 1;
                unsigned column = fsl.getSpellingColumnNumber() - 1;
                unsigned offset = fsl.getManager().getFileOffset(fsl);
                const char *source = (const char *)fsl.getManager().getBufferData(file_id).bytes_begin();
                Buf *path;
                if (filename.empty()) {
                    path = buf_alloc();
                } else {
                    path = string_ref_to_buf(filename);
                }

                ErrorMsg *err_msg = err_msg_create_with_offset(path, line, column, offset, source, msg);

                c->errors->append(err_msg);
            } else {
                // NOTE the only known way this gets triggered right now is if you have a lot of errors
                // clang emits "too many errors emitted, stopping now"
                fprintf(stderr, "unexpected error from clang: %s\n", buf_ptr(msg));
            }
        }

        return ErrorCCompileErrors;
    }

    if (codegen->enable_cache) {
        Error err;
        assert(out_dep_path != nullptr);
        if ((err = cache_add_dep_file(&codegen->cache_hash, out_dep_path, codegen->verbose_cimport))) {
            if (codegen->verbose_cimport) {
                fprintf(stderr, "translate-c: aborting due to failed cache operation: %s\n", err_str(err));
            }
            return err;
        }
    }

    c->ctx = ZigClangASTUnit_getASTContext(ast_unit);
    c->source_manager = ZigClangASTUnit_getSourceManager(ast_unit);
    c->root = trans_create_node(c, NodeTypeContainerDecl);
    c->root->data.container_decl.is_root = true;

    ZigClangASTUnit_visitLocalTopLevelDecls(ast_unit, c, decl_visitor);

    process_preprocessor_entities(c, ast_unit);

    render_macros(c);
    render_aliases(c);

    import->root = c->root;

    return ErrorNone;
}<|MERGE_RESOLUTION|>--- conflicted
+++ resolved
@@ -122,17 +122,11 @@
         ResultUsed result_used, TransLRValue lrval,
         AstNode **out_node, TransScope **out_child_scope,
         TransScope **out_node_scope);
-<<<<<<< HEAD
-static TransScope *trans_stmt(Context *c, TransScope *scope, const Stmt *stmt, AstNode **out_node);
-static AstNode *trans_expr(Context *c, ResultUsed result_used, TransScope *scope, const Expr *expr, TransLRValue lrval);
-static AstNode *trans_qual_type(Context *c, QualType qt, const SourceLocation &source_loc);
-static AstNode *trans_bool_expr(Context *c, ResultUsed result_used, TransScope *scope, const Expr *expr, TransLRValue lrval);
-static AstNode *trans_ap_value(Context *c, APValue *ap_value, QualType qt, const SourceLocation &source_loc);
-=======
 static TransScope *trans_stmt(Context *c, TransScope *scope, const clang::Stmt *stmt, AstNode **out_node);
 static AstNode *trans_expr(Context *c, ResultUsed result_used, TransScope *scope, const clang::Expr *expr, TransLRValue lrval);
 static AstNode *trans_qual_type(Context *c, clang::QualType qt, const clang::SourceLocation &source_loc);
 static AstNode *trans_bool_expr(Context *c, ResultUsed result_used, TransScope *scope, const clang::Expr *expr, TransLRValue lrval);
+static AstNode *trans_ap_value(Context *c, clang::APValue *ap_value, clang::QualType qt, const clang::SourceLocation &source_loc);
 
 static ZigClangSourceLocation bitcast(clang::SourceLocation src) {
     ZigClangSourceLocation dest;
@@ -149,7 +143,6 @@
     memcpy(&dest, static_cast<void *>(&src), sizeof(ZigClangQualType));
     return dest;
 }
->>>>>>> 9753e875
 
 ATTRIBUTE_PRINTF(3, 4)
 static void emit_warning(Context *c, const clang::SourceLocation &clang_sl, const char *format, ...) {
@@ -542,13 +535,8 @@
     return expr->getType();
 }
 
-<<<<<<< HEAD
-static AstNode *get_expr_type(Context *c, const Expr *expr) {
+static AstNode *get_expr_type(Context *c, const clang::Expr *expr) {
     return trans_qual_type(c, get_expr_qual_type(c, expr), expr->getBeginLoc());
-=======
-static AstNode *get_expr_type(Context *c, const clang::Expr *expr) {
-    return trans_qual_type(c, get_expr_qual_type(c, expr), expr->getLocStart());
->>>>>>> 9753e875
 }
 
 static bool qual_types_equal(clang::QualType t1, clang::QualType t2) {
@@ -861,103 +849,6 @@
                         return trans_create_node_symbol_str(c, "f16");
                     case clang::BuiltinType::LongDouble:
                         return trans_create_node_symbol_str(c, "c_longdouble");
-<<<<<<< HEAD
-                    case BuiltinType::WChar_U:
-                    case BuiltinType::Char16:
-                    case BuiltinType::Char32:
-                    case BuiltinType::WChar_S:
-                    case BuiltinType::Half:
-                    case BuiltinType::NullPtr:
-                    case BuiltinType::ObjCId:
-                    case BuiltinType::ObjCClass:
-                    case BuiltinType::ObjCSel:
-                    case BuiltinType::OMPArraySection:
-                    case BuiltinType::Dependent:
-                    case BuiltinType::Overload:
-                    case BuiltinType::BoundMember:
-                    case BuiltinType::PseudoObject:
-                    case BuiltinType::UnknownAny:
-                    case BuiltinType::BuiltinFn:
-                    case BuiltinType::ARCUnbridgedCast:
-                    case BuiltinType::ShortAccum:
-                    case BuiltinType::Accum:
-                    case BuiltinType::LongAccum:
-                    case BuiltinType::UShortAccum:
-                    case BuiltinType::UAccum:
-                    case BuiltinType::ULongAccum:
-
-                    case BuiltinType::OCLImage1dRO:
-                    case BuiltinType::OCLImage1dArrayRO:
-                    case BuiltinType::OCLImage1dBufferRO:
-                    case BuiltinType::OCLImage2dRO:
-                    case BuiltinType::OCLImage2dArrayRO:
-                    case BuiltinType::OCLImage2dDepthRO:
-                    case BuiltinType::OCLImage2dArrayDepthRO:
-                    case BuiltinType::OCLImage2dMSAARO:
-                    case BuiltinType::OCLImage2dArrayMSAARO:
-                    case BuiltinType::OCLImage2dMSAADepthRO:
-                    case BuiltinType::OCLImage2dArrayMSAADepthRO:
-                    case BuiltinType::OCLImage3dRO:
-                    case BuiltinType::OCLImage1dWO:
-                    case BuiltinType::OCLImage1dArrayWO:
-                    case BuiltinType::OCLImage1dBufferWO:
-                    case BuiltinType::OCLImage2dWO:
-                    case BuiltinType::OCLImage2dArrayWO:
-                    case BuiltinType::OCLImage2dDepthWO:
-                    case BuiltinType::OCLImage2dArrayDepthWO:
-                    case BuiltinType::OCLImage2dMSAAWO:
-                    case BuiltinType::OCLImage2dArrayMSAAWO:
-                    case BuiltinType::OCLImage2dMSAADepthWO:
-                    case BuiltinType::OCLImage2dArrayMSAADepthWO:
-                    case BuiltinType::OCLImage3dWO:
-                    case BuiltinType::OCLImage1dRW:
-                    case BuiltinType::OCLImage1dArrayRW:
-                    case BuiltinType::OCLImage1dBufferRW:
-                    case BuiltinType::OCLImage2dRW:
-                    case BuiltinType::OCLImage2dArrayRW:
-                    case BuiltinType::OCLImage2dDepthRW:
-                    case BuiltinType::OCLImage2dArrayDepthRW:
-                    case BuiltinType::OCLImage2dMSAARW:
-                    case BuiltinType::OCLImage2dArrayMSAARW:
-                    case BuiltinType::OCLImage2dMSAADepthRW:
-                    case BuiltinType::OCLImage2dArrayMSAADepthRW:
-                    case BuiltinType::OCLImage3dRW:
-                    case BuiltinType::OCLSampler:
-                    case BuiltinType::OCLEvent:
-                    case BuiltinType::OCLClkEvent:
-                    case BuiltinType::OCLQueue:
-                    case BuiltinType::OCLReserveID:
-                    case BuiltinType::ShortFract:
-                    case BuiltinType::Fract:
-                    case BuiltinType::LongFract:
-                    case BuiltinType::UShortFract:
-                    case BuiltinType::UFract:
-                    case BuiltinType::ULongFract:
-                    case BuiltinType::SatShortAccum:
-                    case BuiltinType::SatAccum:
-                    case BuiltinType::SatLongAccum:
-                    case BuiltinType::SatUShortAccum:
-                    case BuiltinType::SatUAccum:
-                    case BuiltinType::SatULongAccum:
-                    case BuiltinType::SatShortFract:
-                    case BuiltinType::SatFract:
-                    case BuiltinType::SatLongFract:
-                    case BuiltinType::SatUShortFract:
-                    case BuiltinType::SatUFract:
-                    case BuiltinType::SatULongFract:
-                    case BuiltinType::OCLIntelSubgroupAVCMcePayload:
-                    case BuiltinType::OCLIntelSubgroupAVCImePayload:
-                    case BuiltinType::OCLIntelSubgroupAVCRefPayload:
-                    case BuiltinType::OCLIntelSubgroupAVCSicPayload:
-                    case BuiltinType::OCLIntelSubgroupAVCMceResult:
-                    case BuiltinType::OCLIntelSubgroupAVCImeResult:
-                    case BuiltinType::OCLIntelSubgroupAVCRefResult:
-                    case BuiltinType::OCLIntelSubgroupAVCSicResult:
-                    case BuiltinType::OCLIntelSubgroupAVCImeResultSingleRefStreamout:
-                    case BuiltinType::OCLIntelSubgroupAVCImeResultDualRefStreamout:
-                    case BuiltinType::OCLIntelSubgroupAVCImeSingleRefStreamin:
-                    case BuiltinType::OCLIntelSubgroupAVCImeDualRefStreamin:
-=======
                     case clang::BuiltinType::WChar_U:
                     case clang::BuiltinType::Char16:
                     case clang::BuiltinType::Char32:
@@ -1041,7 +932,18 @@
                     case clang::BuiltinType::SatUShortFract:
                     case clang::BuiltinType::SatUFract:
                     case clang::BuiltinType::SatULongFract:
->>>>>>> 9753e875
+                    case BuiltinType::OCLIntelSubgroupAVCMcePayload:
+                    case BuiltinType::OCLIntelSubgroupAVCImePayload:
+                    case BuiltinType::OCLIntelSubgroupAVCRefPayload:
+                    case BuiltinType::OCLIntelSubgroupAVCSicPayload:
+                    case BuiltinType::OCLIntelSubgroupAVCMceResult:
+                    case BuiltinType::OCLIntelSubgroupAVCImeResult:
+                    case BuiltinType::OCLIntelSubgroupAVCRefResult:
+                    case BuiltinType::OCLIntelSubgroupAVCSicResult:
+                    case BuiltinType::OCLIntelSubgroupAVCImeResultSingleRefStreamout:
+                    case BuiltinType::OCLIntelSubgroupAVCImeResultDualRefStreamout:
+                    case BuiltinType::OCLIntelSubgroupAVCImeSingleRefStreamin:
+                    case BuiltinType::OCLIntelSubgroupAVCImeDualRefStreamin:
                         emit_warning(c, source_loc, "unsupported builtin type");
                         return nullptr;
                 }
@@ -1349,25 +1251,18 @@
     }
 }
 
-<<<<<<< HEAD
-static AstNode *trans_integer_literal(Context *c, const IntegerLiteral *stmt) {
+static AstNode *trans_integer_literal(Context *c, const clang::IntegerLiteral *stmt) {
     Expr::EvalResult result;
-    if (!stmt->EvaluateAsInt(result, *c->ctx)) {
+    if (!stmt->EvaluateAsInt(result, *reinterpret_cast<clang::ASTContext *>(c->ctx))) {
         emit_warning(c, stmt->getBeginLoc(), "invalid integer literal");
-=======
-static AstNode *trans_integer_literal(Context *c, const clang::IntegerLiteral *stmt) {
-    llvm::APSInt result;
-    if (!stmt->EvaluateAsInt(result, *reinterpret_cast<clang::ASTContext *>(c->ctx))) {
-        emit_warning(c, stmt->getLocStart(), "invalid integer literal");
->>>>>>> 9753e875
         return nullptr;
     }
     return trans_create_node_apint(c, result.Val.getInt());
 }
 
-static AstNode *trans_constant_expr(Context *c, const ConstantExpr *expr) {
+static AstNode *trans_constant_expr(Context *c, const clang::ConstantExpr *expr) {
     Expr::EvalResult result;
-    if (!expr->EvaluateAsConstantExpr(result, Expr::EvaluateForCodeGen, *c->ctx)) {
+    if (!expr->EvaluateAsConstantExpr(result, clang::Expr::EvaluateForCodeGen, *c->ctx)) {
         emit_warning(c, expr->getBeginLoc(), "invalid constant expression");
         return nullptr;
     }
@@ -1483,11 +1378,7 @@
 static AstNode *trans_create_shift_op(Context *c, TransScope *scope, clang::QualType result_type,
         clang::Expr *lhs_expr, BinOpType bin_op, clang::Expr *rhs_expr)
 {
-<<<<<<< HEAD
-    const SourceLocation &rhs_location = rhs_expr->getBeginLoc();
-=======
-    const clang::SourceLocation &rhs_location = rhs_expr->getLocStart();
->>>>>>> 9753e875
+    const clang::SourceLocation &rhs_location = rhs_expr->getBeginLoc();
     AstNode *rhs_type = qual_type_to_log2_int_ref(c, result_type, rhs_location);
     // lhs >> u5(rh)
 
@@ -1503,25 +1394,14 @@
 
 static AstNode *trans_binary_operator(Context *c, ResultUsed result_used, TransScope *scope, const clang::BinaryOperator *stmt) {
     switch (stmt->getOpcode()) {
-<<<<<<< HEAD
-        case BO_PtrMemD:
+        case clang::BO_PtrMemD:
             emit_warning(c, stmt->getBeginLoc(), "TODO handle more C binary operators: BO_PtrMemD");
             return nullptr;
-        case BO_PtrMemI:
+        case clang::BO_PtrMemI:
             emit_warning(c, stmt->getBeginLoc(), "TODO handle more C binary operators: BO_PtrMemI");
             return nullptr;
-        case BO_Cmp:
+        case clang::BO_Cmp:
             emit_warning(c, stmt->getBeginLoc(), "TODO handle more C binary operators: BO_Cmp");
-=======
-        case clang::BO_PtrMemD:
-            emit_warning(c, stmt->getLocStart(), "TODO handle more C binary operators: clang::BO_PtrMemD");
-            return nullptr;
-        case clang::BO_PtrMemI:
-            emit_warning(c, stmt->getLocStart(), "TODO handle more C binary operators: clang::BO_PtrMemI");
-            return nullptr;
-        case clang::BO_Cmp:
-            emit_warning(c, stmt->getLocStart(), "TODO handle more C binary operators: clang::BO_Cmp");
->>>>>>> 9753e875
             return nullptr;
         case clang::BO_Mul:
             return trans_create_bin_op(c, scope, stmt->getLHS(),
@@ -1629,11 +1509,7 @@
 static AstNode *trans_create_compound_assign_shift(Context *c, ResultUsed result_used, TransScope *scope,
         const clang::CompoundAssignOperator *stmt, BinOpType assign_op, BinOpType bin_op)
 {
-<<<<<<< HEAD
-    const SourceLocation &rhs_location = stmt->getRHS()->getBeginLoc();
-=======
-    const clang::SourceLocation &rhs_location = stmt->getRHS()->getLocStart();
->>>>>>> 9753e875
+    const clang::SourceLocation &rhs_location = stmt->getRHS()->getBeginLoc();
     AstNode *rhs_type = qual_type_to_log2_int_ref(c, stmt->getComputationLHSType(), rhs_location);
 
     bool use_intermediate_casts = stmt->getComputationLHSType().getTypePtr() != stmt->getComputationResultType().getTypePtr();
@@ -1781,25 +1657,14 @@
                 return trans_create_compound_assign(c, result_used, scope, stmt, BinOpTypeAssignTimesWrap, BinOpTypeMultWrap);
             else
                 return trans_create_compound_assign(c, result_used, scope, stmt, BinOpTypeAssignTimes, BinOpTypeMult);
-<<<<<<< HEAD
-        case BO_DivAssign:
+        case clang::BO_DivAssign:
             emit_warning(c, stmt->getBeginLoc(), "TODO handle more C compound assign operators: BO_DivAssign");
             return nullptr;
-        case BO_RemAssign:
+        case clang::BO_RemAssign:
             emit_warning(c, stmt->getBeginLoc(), "TODO handle more C compound assign operators: BO_RemAssign");
             return nullptr;
-        case BO_Cmp:
+        case clang::BO_Cmp:
             emit_warning(c, stmt->getBeginLoc(), "TODO handle more C compound assign operators: BO_Cmp");
-=======
-        case clang::BO_DivAssign:
-            emit_warning(c, stmt->getLocStart(), "TODO handle more C compound assign operators: clang::BO_DivAssign");
-            return nullptr;
-        case clang::BO_RemAssign:
-            emit_warning(c, stmt->getLocStart(), "TODO handle more C compound assign operators: clang::BO_RemAssign");
-            return nullptr;
-        case clang::BO_Cmp:
-            emit_warning(c, stmt->getLocStart(), "TODO handle more C compound assign operators: clang::BO_Cmp");
->>>>>>> 9753e875
             return nullptr;
         case clang::BO_AddAssign:
             if (qual_type_has_wrapping_overflow(c, stmt->getType()))
@@ -1886,325 +1751,48 @@
                 node->data.fn_call_expr.params.append(target_node);
                 return node;
             }
-<<<<<<< HEAD
-        case CK_NullToPointer:
-            return trans_create_node(c, NodeTypeNullLiteral);
-        case CK_Dependent:
-            emit_warning(c, stmt->getBeginLoc(), "TODO handle C translation cast CK_Dependent");
-            return nullptr;
-        case CK_LValueBitCast:
-            emit_warning(c, stmt->getBeginLoc(), "TODO handle C translation cast CK_LValueBitCast");
-            return nullptr;
-        case CK_NoOp:
-            return trans_expr(c, ResultUsedYes, scope, stmt->getSubExpr(), TransRValue);
-        case CK_BaseToDerived:
-            emit_warning(c, stmt->getBeginLoc(), "TODO handle C translation cast CK_BaseToDerived");
-            return nullptr;
-        case CK_DerivedToBase:
-            emit_warning(c, stmt->getBeginLoc(), "TODO handle C translation cast CK_DerivedToBase");
-            return nullptr;
-        case CK_UncheckedDerivedToBase:
-            emit_warning(c, stmt->getBeginLoc(), "TODO handle C translation cast CK_UncheckedDerivedToBase");
-            return nullptr;
-        case CK_Dynamic:
-            emit_warning(c, stmt->getBeginLoc(), "TODO handle C translation cast CK_Dynamic");
-            return nullptr;
-        case CK_ToUnion:
-            emit_warning(c, stmt->getBeginLoc(), "TODO handle C translation cast CK_ToUnion");
-            return nullptr;
-        case CK_NullToMemberPointer:
-            emit_warning(c, stmt->getBeginLoc(), "TODO handle C translation cast CK_NullToMemberPointer");
-            return nullptr;
-        case CK_BaseToDerivedMemberPointer:
-            emit_warning(c, stmt->getBeginLoc(), "TODO handle C translation cast CK_BaseToDerivedMemberPointer");
-            return nullptr;
-        case CK_DerivedToBaseMemberPointer:
-            emit_warning(c, stmt->getBeginLoc(), "TODO handle C translation cast CK_DerivedToBaseMemberPointer");
-            return nullptr;
-        case CK_MemberPointerToBoolean:
-            emit_warning(c, stmt->getBeginLoc(), "TODO handle C translation cast CK_MemberPointerToBoolean");
-            return nullptr;
-        case CK_ReinterpretMemberPointer:
-            emit_warning(c, stmt->getBeginLoc(), "TODO handle C translation cast CK_ReinterpretMemberPointer");
-            return nullptr;
-        case CK_UserDefinedConversion:
-            emit_warning(c, stmt->getBeginLoc(), "TODO handle C translation cast CK_UserDefinedConversion");
-            return nullptr;
-        case CK_ConstructorConversion:
-            emit_warning(c, stmt->getBeginLoc(), "TODO handle C translation cast CK_ConstructorConversion");
-            return nullptr;
-        case CK_IntegralToPointer:
-            emit_warning(c, stmt->getBeginLoc(), "TODO handle C translation cast CK_IntegralToPointer");
-            return nullptr;
-        case CK_PointerToIntegral:
-            emit_warning(c, stmt->getBeginLoc(), "TODO handle C translation cast CK_PointerToIntegral");
-            return nullptr;
-        case CK_PointerToBoolean:
-            emit_warning(c, stmt->getBeginLoc(), "TODO handle C translation cast CK_PointerToBoolean");
-            return nullptr;
-        case CK_ToVoid:
-            emit_warning(c, stmt->getBeginLoc(), "TODO handle C translation cast CK_ToVoid");
-            return nullptr;
-        case CK_VectorSplat:
-            emit_warning(c, stmt->getBeginLoc(), "TODO handle C translation cast CK_VectorSplat");
-            return nullptr;
-        case CK_IntegralToBoolean:
-            emit_warning(c, stmt->getBeginLoc(), "TODO handle C translation cast CK_IntegralToBoolean");
-            return nullptr;
-        case CK_IntegralToFloating:
-            emit_warning(c, stmt->getBeginLoc(), "TODO handle C translation cast CK_IntegralToFloating");
-            return nullptr;
-        case CK_FloatingToIntegral:
-            emit_warning(c, stmt->getBeginLoc(), "TODO handle C translation cast CK_FloatingToIntegral");
-            return nullptr;
-        case CK_FloatingToBoolean:
-            emit_warning(c, stmt->getBeginLoc(), "TODO handle C translation cast CK_FloatingToBoolean");
-            return nullptr;
-        case CK_BooleanToSignedIntegral:
-            emit_warning(c, stmt->getBeginLoc(), "TODO handle C translation cast CK_BooleanToSignedIntegral");
-            return nullptr;
-        case CK_FloatingCast:
-            emit_warning(c, stmt->getBeginLoc(), "TODO handle C translation cast CK_FloatingCast");
-            return nullptr;
-        case CK_CPointerToObjCPointerCast:
-            emit_warning(c, stmt->getBeginLoc(), "TODO handle C translation cast CK_CPointerToObjCPointerCast");
-            return nullptr;
-        case CK_BlockPointerToObjCPointerCast:
-            emit_warning(c, stmt->getBeginLoc(), "TODO handle C translation cast CK_BlockPointerToObjCPointerCast");
-            return nullptr;
-        case CK_AnyPointerToBlockPointerCast:
-            emit_warning(c, stmt->getBeginLoc(), "TODO handle C translation cast CK_AnyPointerToBlockPointerCast");
-            return nullptr;
-        case CK_ObjCObjectLValueCast:
-            emit_warning(c, stmt->getBeginLoc(), "TODO handle C translation cast CK_ObjCObjectLValueCast");
-            return nullptr;
-        case CK_FloatingRealToComplex:
-            emit_warning(c, stmt->getBeginLoc(), "TODO handle C translation cast CK_FloatingRealToComplex");
-            return nullptr;
-        case CK_FloatingComplexToReal:
-            emit_warning(c, stmt->getBeginLoc(), "TODO handle C translation cast CK_FloatingComplexToReal");
-            return nullptr;
-        case CK_FloatingComplexToBoolean:
-            emit_warning(c, stmt->getBeginLoc(), "TODO handle C translation cast CK_FloatingComplexToBoolean");
-            return nullptr;
-        case CK_FloatingComplexCast:
-            emit_warning(c, stmt->getBeginLoc(), "TODO handle C translation cast CK_FloatingComplexCast");
-            return nullptr;
-        case CK_FloatingComplexToIntegralComplex:
-            emit_warning(c, stmt->getBeginLoc(), "TODO handle C translation cast CK_FloatingComplexToIntegralComplex");
-            return nullptr;
-        case CK_IntegralRealToComplex:
-            emit_warning(c, stmt->getBeginLoc(), "TODO handle C translation cast CK_IntegralRealToComplex");
-            return nullptr;
-        case CK_IntegralComplexToReal:
-            emit_warning(c, stmt->getBeginLoc(), "TODO handle C translation cast CK_IntegralComplexToReal");
-            return nullptr;
-        case CK_IntegralComplexToBoolean:
-            emit_warning(c, stmt->getBeginLoc(), "TODO handle C translation cast CK_IntegralComplexToBoolean");
-            return nullptr;
-        case CK_IntegralComplexCast:
-            emit_warning(c, stmt->getBeginLoc(), "TODO handle C translation cast CK_IntegralComplexCast");
-            return nullptr;
-        case CK_IntegralComplexToFloatingComplex:
-            emit_warning(c, stmt->getBeginLoc(), "TODO handle C translation cast CK_IntegralComplexToFloatingComplex");
-            return nullptr;
-        case CK_ARCProduceObject:
-            emit_warning(c, stmt->getBeginLoc(), "TODO handle C translation cast CK_ARCProduceObject");
-            return nullptr;
-        case CK_ARCConsumeObject:
-            emit_warning(c, stmt->getBeginLoc(), "TODO handle C translation cast CK_ARCConsumeObject");
-            return nullptr;
-        case CK_ARCReclaimReturnedObject:
-            emit_warning(c, stmt->getBeginLoc(), "TODO handle C translation cast CK_ARCReclaimReturnedObject");
-            return nullptr;
-        case CK_ARCExtendBlockObject:
-            emit_warning(c, stmt->getBeginLoc(), "TODO handle C translation cast CK_ARCExtendBlockObject");
-            return nullptr;
-        case CK_AtomicToNonAtomic:
-            emit_warning(c, stmt->getBeginLoc(), "TODO handle C translation cast CK_AtomicToNonAtomic");
-            return nullptr;
-        case CK_NonAtomicToAtomic:
-            emit_warning(c, stmt->getBeginLoc(), "TODO handle C translation cast CK_NonAtomicToAtomic");
-            return nullptr;
-        case CK_CopyAndAutoreleaseBlockObject:
-            emit_warning(c, stmt->getBeginLoc(), "TODO handle C translation cast CK_CopyAndAutoreleaseBlockObject");
-            return nullptr;
-        case CK_BuiltinFnToFnPtr:
-            emit_warning(c, stmt->getBeginLoc(), "TODO handle C translation cast CK_BuiltinFnToFnPtr");
-            return nullptr;
-        case CK_AddressSpaceConversion:
-            emit_warning(c, stmt->getBeginLoc(), "TODO handle C translation cast CK_AddressSpaceConversion");
-            return nullptr;
-        case CK_IntToOCLSampler:
-            emit_warning(c, stmt->getBeginLoc(), "TODO handle C translation cast CK_IntToOCLSampler");
-            return nullptr;
-        case CK_FixedPointCast:
-            emit_warning(c, stmt->getBeginLoc(), "TODO handle C translation cast CK_FixedPointCast");
-            return nullptr;
-        case CK_FixedPointToBoolean:
-            emit_warning(c, stmt->getBeginLoc(), "TODO handle C translation cast CK_FixedPointToBoolean");
-            return nullptr;
-        case CK_ZeroToOCLOpaqueType:
-            emit_warning(c, stmt->getBeginLoc(), "TODO handle C translation cast CK_ZeroToOCLOpaqueType");
-=======
         case clang::CK_NullToPointer:
             return trans_create_node_unsigned(c, 0);
+        case clang::CK_NoOp:
+            return trans_expr(c, ResultUsedYes, scope, stmt->getSubExpr(), TransRValue);
         case clang::CK_Dependent:
-            emit_warning(c, stmt->getLocStart(), "TODO handle C translation cast clang::CK_Dependent");
+            emit_warning(c, stmt->getBeginLoc(), "TODO handle C translation cast CK_Dependent");
             return nullptr;
         case clang::CK_LValueBitCast:
-            emit_warning(c, stmt->getLocStart(), "TODO handle C translation cast clang::CK_LValueBitCast");
-            return nullptr;
-        case clang::CK_NoOp:
-            emit_warning(c, stmt->getLocStart(), "TODO handle C translation cast clang::CK_NoOp");
+            emit_warning(c, stmt->getBeginLoc(), "TODO handle C translation cast CK_LValueBitCast");
             return nullptr;
         case clang::CK_BaseToDerived:
-            emit_warning(c, stmt->getLocStart(), "TODO handle C translation cast clang::CK_BaseToDerived");
+            emit_warning(c, stmt->getBeginLoc(), "TODO handle C translation cast CK_BaseToDerived");
             return nullptr;
         case clang::CK_DerivedToBase:
-            emit_warning(c, stmt->getLocStart(), "TODO handle C translation cast clang::CK_DerivedToBase");
+            emit_warning(c, stmt->getBeginLoc(), "TODO handle C translation cast CK_DerivedToBase");
             return nullptr;
         case clang::CK_UncheckedDerivedToBase:
-            emit_warning(c, stmt->getLocStart(), "TODO handle C translation cast clang::CK_UncheckedDerivedToBase");
+            emit_warning(c, stmt->getBeginLoc(), "TODO handle C translation cast CK_UncheckedDerivedToBase");
             return nullptr;
         case clang::CK_Dynamic:
-            emit_warning(c, stmt->getLocStart(), "TODO handle C translation cast clang::CK_Dynamic");
+            emit_warning(c, stmt->getBeginLoc(), "TODO handle C translation cast CK_Dynamic");
             return nullptr;
         case clang::CK_ToUnion:
-            emit_warning(c, stmt->getLocStart(), "TODO handle C translation cast clang::CK_ToUnion");
+            emit_warning(c, stmt->getBeginLoc(), "TODO handle C translation cast CK_ToUnion");
             return nullptr;
         case clang::CK_NullToMemberPointer:
-            emit_warning(c, stmt->getLocStart(), "TODO handle C translation cast clang::CK_NullToMemberPointer");
+            emit_warning(c, stmt->getBeginLoc(), "TODO handle C translation cast CK_NullToMemberPointer");
             return nullptr;
         case clang::CK_BaseToDerivedMemberPointer:
-            emit_warning(c, stmt->getLocStart(), "TODO handle C translation cast clang::CK_BaseToDerivedMemberPointer");
+            emit_warning(c, stmt->getBeginLoc(), "TODO handle C translation cast CK_BaseToDerivedMemberPointer");
             return nullptr;
         case clang::CK_DerivedToBaseMemberPointer:
-            emit_warning(c, stmt->getLocStart(), "TODO handle C translation cast clang::CK_DerivedToBaseMemberPointer");
+            emit_warning(c, stmt->getBeginLoc(), "TODO handle C translation cast CK_DerivedToBaseMemberPointer");
             return nullptr;
         case clang::CK_MemberPointerToBoolean:
-            emit_warning(c, stmt->getLocStart(), "TODO handle C translation cast clang::CK_MemberPointerToBoolean");
+            emit_warning(c, stmt->getBeginLoc(), "TODO handle C translation cast CK_MemberPointerToBoolean");
             return nullptr;
         case clang::CK_ReinterpretMemberPointer:
-            emit_warning(c, stmt->getLocStart(), "TODO handle C translation cast clang::CK_ReinterpretMemberPointer");
+            emit_warning(c, stmt->getBeginLoc(), "TODO handle C translation cast CK_ReinterpretMemberPointer");
             return nullptr;
         case clang::CK_UserDefinedConversion:
-            emit_warning(c, stmt->getLocStart(), "TODO handle C translation cast clang::CK_UserDefinedConversion");
-            return nullptr;
-        case clang::CK_ConstructorConversion:
-            emit_warning(c, stmt->getLocStart(), "TODO handle C translation cast clang::CK_ConstructorConversion");
-            return nullptr;
-        case clang::CK_IntegralToPointer:
-            emit_warning(c, stmt->getLocStart(), "TODO handle C translation cast clang::CK_IntegralToPointer");
-            return nullptr;
-        case clang::CK_PointerToIntegral:
-            emit_warning(c, stmt->getLocStart(), "TODO handle C translation cast clang::CK_PointerToIntegral");
-            return nullptr;
-        case clang::CK_PointerToBoolean:
-            emit_warning(c, stmt->getLocStart(), "TODO handle C translation cast clang::CK_PointerToBoolean");
-            return nullptr;
-        case clang::CK_ToVoid:
-            emit_warning(c, stmt->getLocStart(), "TODO handle C translation cast clang::CK_ToVoid");
-            return nullptr;
-        case clang::CK_VectorSplat:
-            emit_warning(c, stmt->getLocStart(), "TODO handle C translation cast clang::CK_VectorSplat");
-            return nullptr;
-        case clang::CK_IntegralToBoolean:
-            emit_warning(c, stmt->getLocStart(), "TODO handle C translation cast clang::CK_IntegralToBoolean");
-            return nullptr;
-        case clang::CK_IntegralToFloating:
-            emit_warning(c, stmt->getLocStart(), "TODO handle C translation cast clang::CK_IntegralToFloating");
-            return nullptr;
-        case clang::CK_FloatingToIntegral:
-            emit_warning(c, stmt->getLocStart(), "TODO handle C translation cast clang::CK_FloatingToIntegral");
-            return nullptr;
-        case clang::CK_FloatingToBoolean:
-            emit_warning(c, stmt->getLocStart(), "TODO handle C translation cast clang::CK_FloatingToBoolean");
-            return nullptr;
-        case clang::CK_BooleanToSignedIntegral:
-            emit_warning(c, stmt->getLocStart(), "TODO handle C translation cast clang::CK_BooleanToSignedIntegral");
-            return nullptr;
-        case clang::CK_FloatingCast:
-            emit_warning(c, stmt->getLocStart(), "TODO handle C translation cast clang::CK_FloatingCast");
-            return nullptr;
-        case clang::CK_CPointerToObjCPointerCast:
-            emit_warning(c, stmt->getLocStart(), "TODO handle C translation cast clang::CK_CPointerToObjCPointerCast");
-            return nullptr;
-        case clang::CK_BlockPointerToObjCPointerCast:
-            emit_warning(c, stmt->getLocStart(), "TODO handle C translation cast clang::CK_BlockPointerToObjCPointerCast");
-            return nullptr;
-        case clang::CK_AnyPointerToBlockPointerCast:
-            emit_warning(c, stmt->getLocStart(), "TODO handle C translation cast clang::CK_AnyPointerToBlockPointerCast");
-            return nullptr;
-        case clang::CK_ObjCObjectLValueCast:
-            emit_warning(c, stmt->getLocStart(), "TODO handle C translation cast clang::CK_ObjCObjectLValueCast");
-            return nullptr;
-        case clang::CK_FloatingRealToComplex:
-            emit_warning(c, stmt->getLocStart(), "TODO handle C translation cast clang::CK_FloatingRealToComplex");
-            return nullptr;
-        case clang::CK_FloatingComplexToReal:
-            emit_warning(c, stmt->getLocStart(), "TODO handle C translation cast clang::CK_FloatingComplexToReal");
-            return nullptr;
-        case clang::CK_FloatingComplexToBoolean:
-            emit_warning(c, stmt->getLocStart(), "TODO handle C translation cast clang::CK_FloatingComplexToBoolean");
-            return nullptr;
-        case clang::CK_FloatingComplexCast:
-            emit_warning(c, stmt->getLocStart(), "TODO handle C translation cast clang::CK_FloatingComplexCast");
-            return nullptr;
-        case clang::CK_FloatingComplexToIntegralComplex:
-            emit_warning(c, stmt->getLocStart(), "TODO handle C translation cast clang::CK_FloatingComplexToIntegralComplex");
-            return nullptr;
-        case clang::CK_IntegralRealToComplex:
-            emit_warning(c, stmt->getLocStart(), "TODO handle C translation cast clang::CK_IntegralRealToComplex");
-            return nullptr;
-        case clang::CK_IntegralComplexToReal:
-            emit_warning(c, stmt->getLocStart(), "TODO handle C translation cast clang::CK_IntegralComplexToReal");
-            return nullptr;
-        case clang::CK_IntegralComplexToBoolean:
-            emit_warning(c, stmt->getLocStart(), "TODO handle C translation cast clang::CK_IntegralComplexToBoolean");
-            return nullptr;
-        case clang::CK_IntegralComplexCast:
-            emit_warning(c, stmt->getLocStart(), "TODO handle C translation cast clang::CK_IntegralComplexCast");
-            return nullptr;
-        case clang::CK_IntegralComplexToFloatingComplex:
-            emit_warning(c, stmt->getLocStart(), "TODO handle C translation cast clang::CK_IntegralComplexToFloatingComplex");
-            return nullptr;
-        case clang::CK_ARCProduceObject:
-            emit_warning(c, stmt->getLocStart(), "TODO handle C translation cast clang::CK_ARCProduceObject");
-            return nullptr;
-        case clang::CK_ARCConsumeObject:
-            emit_warning(c, stmt->getLocStart(), "TODO handle C translation cast clang::CK_ARCConsumeObject");
-            return nullptr;
-        case clang::CK_ARCReclaimReturnedObject:
-            emit_warning(c, stmt->getLocStart(), "TODO handle C translation cast clang::CK_ARCReclaimReturnedObject");
-            return nullptr;
-        case clang::CK_ARCExtendBlockObject:
-            emit_warning(c, stmt->getLocStart(), "TODO handle C translation cast clang::CK_ARCExtendBlockObject");
-            return nullptr;
-        case clang::CK_AtomicToNonAtomic:
-            emit_warning(c, stmt->getLocStart(), "TODO handle C translation cast clang::CK_AtomicToNonAtomic");
-            return nullptr;
-        case clang::CK_NonAtomicToAtomic:
-            emit_warning(c, stmt->getLocStart(), "TODO handle C translation cast clang::CK_NonAtomicToAtomic");
-            return nullptr;
-        case clang::CK_CopyAndAutoreleaseBlockObject:
-            emit_warning(c, stmt->getLocStart(), "TODO handle C translation cast clang::CK_CopyAndAutoreleaseBlockObject");
-            return nullptr;
-        case clang::CK_BuiltinFnToFnPtr:
-            emit_warning(c, stmt->getLocStart(), "TODO handle C translation cast clang::CK_BuiltinFnToFnPtr");
-            return nullptr;
-        case clang::CK_ZeroToOCLEvent:
-            emit_warning(c, stmt->getLocStart(), "TODO handle C translation cast clang::CK_ZeroToOCLEvent");
-            return nullptr;
-        case clang::CK_ZeroToOCLQueue:
-            emit_warning(c, stmt->getLocStart(), "TODO handle C translation cast clang::CK_ZeroToOCLQueue");
-            return nullptr;
-        case clang::CK_AddressSpaceConversion:
-            emit_warning(c, stmt->getLocStart(), "TODO handle C translation cast clang::CK_AddressSpaceConversion");
-            return nullptr;
-        case clang::CK_IntToOCLSampler:
-            emit_warning(c, stmt->getLocStart(), "TODO handle C translation cast clang::CK_IntToOCLSampler");
->>>>>>> 9753e875
+            emit_warning(c, stmt->getBeginLoc(), "TODO handle C translation cast CK_UserDefinedConversion");
             return nullptr;
     }
     zig_unreachable();
@@ -2366,13 +1954,8 @@
                 AstNode *unwrapped = trans_create_node_unwrap_null(c, value_node);
                 return trans_create_node_ptr_deref(c, unwrapped);
             }
-<<<<<<< HEAD
-        case UO_Plus:
+        case clang::UO_Plus:
             emit_warning(c, stmt->getBeginLoc(), "TODO handle C translation UO_Plus");
-=======
-        case clang::UO_Plus:
-            emit_warning(c, stmt->getLocStart(), "TODO handle C translation clang::UO_Plus");
->>>>>>> 9753e875
             return nullptr;
         case clang::UO_Minus:
             {
@@ -2420,31 +2003,17 @@
 
                 return trans_create_node_prefix_op(c, PrefixOpBoolNot, sub_node);
             }
-<<<<<<< HEAD
-        case UO_Real:
+        case clang::UO_Real:
             emit_warning(c, stmt->getBeginLoc(), "TODO handle C translation UO_Real");
             return nullptr;
-        case UO_Imag:
+        case clang::UO_Imag:
             emit_warning(c, stmt->getBeginLoc(), "TODO handle C translation UO_Imag");
             return nullptr;
-        case UO_Extension:
+        case clang::UO_Extension:
             emit_warning(c, stmt->getBeginLoc(), "TODO handle C translation UO_Extension");
             return nullptr;
-        case UO_Coawait:
+        case clang::UO_Coawait:
             emit_warning(c, stmt->getBeginLoc(), "TODO handle C translation UO_Coawait");
-=======
-        case clang::UO_Real:
-            emit_warning(c, stmt->getLocStart(), "TODO handle C translation clang::UO_Real");
-            return nullptr;
-        case clang::UO_Imag:
-            emit_warning(c, stmt->getLocStart(), "TODO handle C translation clang::UO_Imag");
-            return nullptr;
-        case clang::UO_Extension:
-            emit_warning(c, stmt->getLocStart(), "TODO handle C translation clang::UO_Extension");
-            return nullptr;
-        case clang::UO_Coawait:
-            emit_warning(c, stmt->getLocStart(), "TODO handle C translation clang::UO_Coawait");
->>>>>>> 9753e875
             return nullptr;
     }
     zig_unreachable();
@@ -2489,442 +2058,8 @@
                 scope_block->node->data.block.statements.append(node);
                 continue;
             }
-<<<<<<< HEAD
-            case Decl::AccessSpec:
+            case clang::Decl::AccessSpec:
                 emit_warning(c, stmt->getBeginLoc(), "TODO handle decl kind AccessSpec");
-                return ErrorUnexpected;
-            case Decl::Block:
-                emit_warning(c, stmt->getBeginLoc(), "TODO handle decl kind Block");
-                return ErrorUnexpected;
-            case Decl::Captured:
-                emit_warning(c, stmt->getBeginLoc(), "TODO handle decl kind Captured");
-                return ErrorUnexpected;
-            case Decl::ClassScopeFunctionSpecialization:
-                emit_warning(c, stmt->getBeginLoc(), "TODO handle decl kind ClassScopeFunctionSpecialization");
-                return ErrorUnexpected;
-            case Decl::Empty:
-                emit_warning(c, stmt->getBeginLoc(), "TODO handle decl kind Empty");
-                return ErrorUnexpected;
-            case Decl::Export:
-                emit_warning(c, stmt->getBeginLoc(), "TODO handle decl kind Export");
-                return ErrorUnexpected;
-            case Decl::ExternCContext:
-                emit_warning(c, stmt->getBeginLoc(), "TODO handle decl kind ExternCContext");
-                return ErrorUnexpected;
-            case Decl::FileScopeAsm:
-                emit_warning(c, stmt->getBeginLoc(), "TODO handle decl kind FileScopeAsm");
-                return ErrorUnexpected;
-            case Decl::Friend:
-                emit_warning(c, stmt->getBeginLoc(), "TODO handle decl kind Friend");
-                return ErrorUnexpected;
-            case Decl::FriendTemplate:
-                emit_warning(c, stmt->getBeginLoc(), "TODO handle decl kind FriendTemplate");
-                return ErrorUnexpected;
-            case Decl::Import:
-                emit_warning(c, stmt->getBeginLoc(), "TODO handle decl kind Import");
-                return ErrorUnexpected;
-            case Decl::LinkageSpec:
-                emit_warning(c, stmt->getBeginLoc(), "TODO handle decl kind LinkageSpec");
-                return ErrorUnexpected;
-            case Decl::Label:
-                emit_warning(c, stmt->getBeginLoc(), "TODO handle decl kind Label");
-                return ErrorUnexpected;
-            case Decl::Namespace:
-                emit_warning(c, stmt->getBeginLoc(), "TODO handle decl kind Namespace");
-                return ErrorUnexpected;
-            case Decl::NamespaceAlias:
-                emit_warning(c, stmt->getBeginLoc(), "TODO handle decl kind NamespaceAlias");
-                return ErrorUnexpected;
-            case Decl::ObjCCompatibleAlias:
-                emit_warning(c, stmt->getBeginLoc(), "TODO handle decl kind ObjCCompatibleAlias");
-                return ErrorUnexpected;
-            case Decl::ObjCCategory:
-                emit_warning(c, stmt->getBeginLoc(), "TODO handle decl kind ObjCCategory");
-                return ErrorUnexpected;
-            case Decl::ObjCCategoryImpl:
-                emit_warning(c, stmt->getBeginLoc(), "TODO handle decl kind ObjCCategoryImpl");
-                return ErrorUnexpected;
-            case Decl::ObjCImplementation:
-                emit_warning(c, stmt->getBeginLoc(), "TODO handle decl kind ObjCImplementation");
-                return ErrorUnexpected;
-            case Decl::ObjCInterface:
-                emit_warning(c, stmt->getBeginLoc(), "TODO handle decl kind ObjCInterface");
-                return ErrorUnexpected;
-            case Decl::ObjCProtocol:
-                emit_warning(c, stmt->getBeginLoc(), "TODO handle decl kind ObjCProtocol");
-                return ErrorUnexpected;
-            case Decl::ObjCMethod:
-                emit_warning(c, stmt->getBeginLoc(), "TODO handle decl kind ObjCMethod");
-                return ErrorUnexpected;
-            case Decl::ObjCProperty:
-                emit_warning(c, stmt->getBeginLoc(), "TODO handle decl kind ObjCProperty");
-                return ErrorUnexpected;
-            case Decl::BuiltinTemplate:
-                emit_warning(c, stmt->getBeginLoc(), "TODO handle decl kind BuiltinTemplate");
-                return ErrorUnexpected;
-            case Decl::ClassTemplate:
-                emit_warning(c, stmt->getBeginLoc(), "TODO handle decl kind ClassTemplate");
-                return ErrorUnexpected;
-            case Decl::FunctionTemplate:
-                emit_warning(c, stmt->getBeginLoc(), "TODO handle decl kind FunctionTemplate");
-                return ErrorUnexpected;
-            case Decl::TypeAliasTemplate:
-                emit_warning(c, stmt->getBeginLoc(), "TODO handle decl kind TypeAliasTemplate");
-                return ErrorUnexpected;
-            case Decl::VarTemplate:
-                emit_warning(c, stmt->getBeginLoc(), "TODO handle decl kind VarTemplate");
-                return ErrorUnexpected;
-            case Decl::TemplateTemplateParm:
-                emit_warning(c, stmt->getBeginLoc(), "TODO handle decl kind TemplateTemplateParm");
-                return ErrorUnexpected;
-            case Decl::Enum:
-                emit_warning(c, stmt->getBeginLoc(), "TODO handle decl kind Enum");
-                return ErrorUnexpected;
-            case Decl::Record:
-                emit_warning(c, stmt->getBeginLoc(), "TODO handle decl kind Record");
-                return ErrorUnexpected;
-            case Decl::CXXRecord:
-                emit_warning(c, stmt->getBeginLoc(), "TODO handle decl kind CXXRecord");
-                return ErrorUnexpected;
-            case Decl::ClassTemplateSpecialization:
-                emit_warning(c, stmt->getBeginLoc(), "TODO handle decl kind ClassTemplateSpecialization");
-                return ErrorUnexpected;
-            case Decl::ClassTemplatePartialSpecialization:
-                emit_warning(c, stmt->getBeginLoc(), "TODO handle decl kind ClassTemplatePartialSpecialization");
-                return ErrorUnexpected;
-            case Decl::TemplateTypeParm:
-                emit_warning(c, stmt->getBeginLoc(), "TODO handle decl kind TemplateTypeParm");
-                return ErrorUnexpected;
-            case Decl::ObjCTypeParam:
-                emit_warning(c, stmt->getBeginLoc(), "TODO handle decl kind ObjCTypeParam");
-                return ErrorUnexpected;
-            case Decl::TypeAlias:
-                emit_warning(c, stmt->getBeginLoc(), "TODO handle decl kind TypeAlias");
-                return ErrorUnexpected;
-            case Decl::Typedef:
-                emit_warning(c, stmt->getBeginLoc(), "TODO handle decl kind Typedef");
-                return ErrorUnexpected;
-            case Decl::UnresolvedUsingTypename:
-                emit_warning(c, stmt->getBeginLoc(), "TODO handle decl kind UnresolvedUsingTypename");
-                return ErrorUnexpected;
-            case Decl::Using:
-                emit_warning(c, stmt->getBeginLoc(), "TODO handle decl kind Using");
-                return ErrorUnexpected;
-            case Decl::UsingDirective:
-                emit_warning(c, stmt->getBeginLoc(), "TODO handle decl kind UsingDirective");
-                return ErrorUnexpected;
-            case Decl::UsingPack:
-                emit_warning(c, stmt->getBeginLoc(), "TODO handle decl kind UsingPack");
-                return ErrorUnexpected;
-            case Decl::UsingShadow:
-                emit_warning(c, stmt->getBeginLoc(), "TODO handle decl kind UsingShadow");
-                return ErrorUnexpected;
-            case Decl::ConstructorUsingShadow:
-                emit_warning(c, stmt->getBeginLoc(), "TODO handle decl kind ConstructorUsingShadow");
-                return ErrorUnexpected;
-            case Decl::Binding:
-                emit_warning(c, stmt->getBeginLoc(), "TODO handle decl kind Binding");
-                return ErrorUnexpected;
-            case Decl::Field:
-                emit_warning(c, stmt->getBeginLoc(), "TODO handle decl kind Field");
-                return ErrorUnexpected;
-            case Decl::ObjCAtDefsField:
-                emit_warning(c, stmt->getBeginLoc(), "TODO handle decl kind ObjCAtDefsField");
-                return ErrorUnexpected;
-            case Decl::ObjCIvar:
-                emit_warning(c, stmt->getBeginLoc(), "TODO handle decl kind ObjCIvar");
-                return ErrorUnexpected;
-            case Decl::Function:
-                emit_warning(c, stmt->getBeginLoc(), "TODO handle decl kind Function");
-                return ErrorUnexpected;
-            case Decl::CXXDeductionGuide:
-                emit_warning(c, stmt->getBeginLoc(), "TODO handle decl kind CXXDeductionGuide");
-                return ErrorUnexpected;
-            case Decl::CXXMethod:
-                emit_warning(c, stmt->getBeginLoc(), "TODO handle decl kind CXXMethod");
-                return ErrorUnexpected;
-            case Decl::CXXConstructor:
-                emit_warning(c, stmt->getBeginLoc(), "TODO handle decl kind CXXConstructor");
-                return ErrorUnexpected;
-            case Decl::CXXConversion:
-                emit_warning(c, stmt->getBeginLoc(), "TODO handle decl kind CXXConversion");
-                return ErrorUnexpected;
-            case Decl::CXXDestructor:
-                emit_warning(c, stmt->getBeginLoc(), "TODO handle decl kind CXXDestructor");
-                return ErrorUnexpected;
-            case Decl::MSProperty:
-                emit_warning(c, stmt->getBeginLoc(), "TODO handle decl kind MSProperty");
-                return ErrorUnexpected;
-            case Decl::NonTypeTemplateParm:
-                emit_warning(c, stmt->getBeginLoc(), "TODO handle decl kind NonTypeTemplateParm");
-                return ErrorUnexpected;
-            case Decl::Decomposition:
-                emit_warning(c, stmt->getBeginLoc(), "TODO handle decl kind Decomposition");
-                return ErrorUnexpected;
-            case Decl::ImplicitParam:
-                emit_warning(c, stmt->getBeginLoc(), "TODO handle decl kind ImplicitParam");
-                return ErrorUnexpected;
-            case Decl::OMPCapturedExpr:
-                emit_warning(c, stmt->getBeginLoc(), "TODO handle decl kind OMPCapturedExpr");
-                return ErrorUnexpected;
-            case Decl::ParmVar:
-                emit_warning(c, stmt->getBeginLoc(), "TODO handle decl kind ParmVar");
-                return ErrorUnexpected;
-            case Decl::VarTemplateSpecialization:
-                emit_warning(c, stmt->getBeginLoc(), "TODO handle decl kind VarTemplateSpecialization");
-                return ErrorUnexpected;
-            case Decl::VarTemplatePartialSpecialization:
-                emit_warning(c, stmt->getBeginLoc(), "TODO handle decl kind VarTemplatePartialSpecialization");
-                return ErrorUnexpected;
-            case Decl::EnumConstant:
-                emit_warning(c, stmt->getBeginLoc(), "TODO handle decl kind EnumConstant");
-                return ErrorUnexpected;
-            case Decl::IndirectField:
-                emit_warning(c, stmt->getBeginLoc(), "TODO handle decl kind IndirectField");
-                return ErrorUnexpected;
-            case Decl::OMPDeclareReduction:
-                emit_warning(c, stmt->getBeginLoc(), "TODO handle decl kind OMPDeclareReduction");
-                return ErrorUnexpected;
-            case Decl::UnresolvedUsingValue:
-                emit_warning(c, stmt->getBeginLoc(), "TODO handle decl kind UnresolvedUsingValue");
-                return ErrorUnexpected;
-            case Decl::OMPThreadPrivate:
-                emit_warning(c, stmt->getBeginLoc(), "TODO handle decl kind OMPThreadPrivate");
-                return ErrorUnexpected;
-            case Decl::ObjCPropertyImpl:
-                emit_warning(c, stmt->getBeginLoc(), "TODO handle decl kind ObjCPropertyImpl");
-                return ErrorUnexpected;
-            case Decl::PragmaComment:
-                emit_warning(c, stmt->getBeginLoc(), "TODO handle decl kind PragmaComment");
-                return ErrorUnexpected;
-            case Decl::PragmaDetectMismatch:
-                emit_warning(c, stmt->getBeginLoc(), "TODO handle decl kind PragmaDetectMismatch");
-                return ErrorUnexpected;
-            case Decl::StaticAssert:
-                emit_warning(c, stmt->getBeginLoc(), "TODO handle decl kind StaticAssert");
-                return ErrorUnexpected;
-            case Decl::TranslationUnit:
-                emit_warning(c, stmt->getBeginLoc(), "TODO handle decl kind TranslationUnit");
-                return ErrorUnexpected;
-            case Decl::OMPRequires:
-                emit_warning(c, stmt->getBeginLoc(), "TODO handle decl kind OMPRequires");
-=======
-            case clang::Decl::AccessSpec:
-                emit_warning(c, stmt->getLocStart(), "TODO handle decl kind AccessSpec");
-                return ErrorUnexpected;
-            case clang::Decl::Block:
-                emit_warning(c, stmt->getLocStart(), "TODO handle decl kind Block");
-                return ErrorUnexpected;
-            case clang::Decl::Captured:
-                emit_warning(c, stmt->getLocStart(), "TODO handle decl kind Captured");
-                return ErrorUnexpected;
-            case clang::Decl::ClassScopeFunctionSpecialization:
-                emit_warning(c, stmt->getLocStart(), "TODO handle decl kind ClassScopeFunctionSpecialization");
-                return ErrorUnexpected;
-            case clang::Decl::Empty:
-                emit_warning(c, stmt->getLocStart(), "TODO handle decl kind Empty");
-                return ErrorUnexpected;
-            case clang::Decl::Export:
-                emit_warning(c, stmt->getLocStart(), "TODO handle decl kind Export");
-                return ErrorUnexpected;
-            case clang::Decl::ExternCContext:
-                emit_warning(c, stmt->getLocStart(), "TODO handle decl kind ExternCContext");
-                return ErrorUnexpected;
-            case clang::Decl::FileScopeAsm:
-                emit_warning(c, stmt->getLocStart(), "TODO handle decl kind FileScopeAsm");
-                return ErrorUnexpected;
-            case clang::Decl::Friend:
-                emit_warning(c, stmt->getLocStart(), "TODO handle decl kind Friend");
-                return ErrorUnexpected;
-            case clang::Decl::FriendTemplate:
-                emit_warning(c, stmt->getLocStart(), "TODO handle decl kind FriendTemplate");
-                return ErrorUnexpected;
-            case clang::Decl::Import:
-                emit_warning(c, stmt->getLocStart(), "TODO handle decl kind Import");
-                return ErrorUnexpected;
-            case clang::Decl::LinkageSpec:
-                emit_warning(c, stmt->getLocStart(), "TODO handle decl kind LinkageSpec");
-                return ErrorUnexpected;
-            case clang::Decl::Label:
-                emit_warning(c, stmt->getLocStart(), "TODO handle decl kind Label");
-                return ErrorUnexpected;
-            case clang::Decl::Namespace:
-                emit_warning(c, stmt->getLocStart(), "TODO handle decl kind Namespace");
-                return ErrorUnexpected;
-            case clang::Decl::NamespaceAlias:
-                emit_warning(c, stmt->getLocStart(), "TODO handle decl kind NamespaceAlias");
-                return ErrorUnexpected;
-            case clang::Decl::ObjCCompatibleAlias:
-                emit_warning(c, stmt->getLocStart(), "TODO handle decl kind ObjCCompatibleAlias");
-                return ErrorUnexpected;
-            case clang::Decl::ObjCCategory:
-                emit_warning(c, stmt->getLocStart(), "TODO handle decl kind ObjCCategory");
-                return ErrorUnexpected;
-            case clang::Decl::ObjCCategoryImpl:
-                emit_warning(c, stmt->getLocStart(), "TODO handle decl kind ObjCCategoryImpl");
-                return ErrorUnexpected;
-            case clang::Decl::ObjCImplementation:
-                emit_warning(c, stmt->getLocStart(), "TODO handle decl kind ObjCImplementation");
-                return ErrorUnexpected;
-            case clang::Decl::ObjCInterface:
-                emit_warning(c, stmt->getLocStart(), "TODO handle decl kind ObjCInterface");
-                return ErrorUnexpected;
-            case clang::Decl::ObjCProtocol:
-                emit_warning(c, stmt->getLocStart(), "TODO handle decl kind ObjCProtocol");
-                return ErrorUnexpected;
-            case clang::Decl::ObjCMethod:
-                emit_warning(c, stmt->getLocStart(), "TODO handle decl kind ObjCMethod");
-                return ErrorUnexpected;
-            case clang::Decl::ObjCProperty:
-                emit_warning(c, stmt->getLocStart(), "TODO handle decl kind ObjCProperty");
-                return ErrorUnexpected;
-            case clang::Decl::BuiltinTemplate:
-                emit_warning(c, stmt->getLocStart(), "TODO handle decl kind BuiltinTemplate");
-                return ErrorUnexpected;
-            case clang::Decl::ClassTemplate:
-                emit_warning(c, stmt->getLocStart(), "TODO handle decl kind ClassTemplate");
-                return ErrorUnexpected;
-            case clang::Decl::FunctionTemplate:
-                emit_warning(c, stmt->getLocStart(), "TODO handle decl kind FunctionTemplate");
-                return ErrorUnexpected;
-            case clang::Decl::TypeAliasTemplate:
-                emit_warning(c, stmt->getLocStart(), "TODO handle decl kind TypeAliasTemplate");
-                return ErrorUnexpected;
-            case clang::Decl::VarTemplate:
-                emit_warning(c, stmt->getLocStart(), "TODO handle decl kind VarTemplate");
-                return ErrorUnexpected;
-            case clang::Decl::TemplateTemplateParm:
-                emit_warning(c, stmt->getLocStart(), "TODO handle decl kind TemplateTemplateParm");
-                return ErrorUnexpected;
-            case clang::Decl::Enum:
-                emit_warning(c, stmt->getLocStart(), "TODO handle decl kind Enum");
-                return ErrorUnexpected;
-            case clang::Decl::Record:
-                emit_warning(c, stmt->getLocStart(), "TODO handle decl kind Record");
-                return ErrorUnexpected;
-            case clang::Decl::CXXRecord:
-                emit_warning(c, stmt->getLocStart(), "TODO handle decl kind CXXRecord");
-                return ErrorUnexpected;
-            case clang::Decl::ClassTemplateSpecialization:
-                emit_warning(c, stmt->getLocStart(), "TODO handle decl kind ClassTemplateSpecialization");
-                return ErrorUnexpected;
-            case clang::Decl::ClassTemplatePartialSpecialization:
-                emit_warning(c, stmt->getLocStart(), "TODO handle decl kind ClassTemplatePartialSpecialization");
-                return ErrorUnexpected;
-            case clang::Decl::TemplateTypeParm:
-                emit_warning(c, stmt->getLocStart(), "TODO handle decl kind TemplateTypeParm");
-                return ErrorUnexpected;
-            case clang::Decl::ObjCTypeParam:
-                emit_warning(c, stmt->getLocStart(), "TODO handle decl kind ObjCTypeParam");
-                return ErrorUnexpected;
-            case clang::Decl::TypeAlias:
-                emit_warning(c, stmt->getLocStart(), "TODO handle decl kind TypeAlias");
-                return ErrorUnexpected;
-            case clang::Decl::Typedef:
-                emit_warning(c, stmt->getLocStart(), "TODO handle decl kind Typedef");
-                return ErrorUnexpected;
-            case clang::Decl::UnresolvedUsingTypename:
-                emit_warning(c, stmt->getLocStart(), "TODO handle decl kind UnresolvedUsingTypename");
-                return ErrorUnexpected;
-            case clang::Decl::Using:
-                emit_warning(c, stmt->getLocStart(), "TODO handle decl kind Using");
-                return ErrorUnexpected;
-            case clang::Decl::UsingDirective:
-                emit_warning(c, stmt->getLocStart(), "TODO handle decl kind UsingDirective");
-                return ErrorUnexpected;
-            case clang::Decl::UsingPack:
-                emit_warning(c, stmt->getLocStart(), "TODO handle decl kind UsingPack");
-                return ErrorUnexpected;
-            case clang::Decl::UsingShadow:
-                emit_warning(c, stmt->getLocStart(), "TODO handle decl kind UsingShadow");
-                return ErrorUnexpected;
-            case clang::Decl::ConstructorUsingShadow:
-                emit_warning(c, stmt->getLocStart(), "TODO handle decl kind ConstructorUsingShadow");
-                return ErrorUnexpected;
-            case clang::Decl::Binding:
-                emit_warning(c, stmt->getLocStart(), "TODO handle decl kind Binding");
-                return ErrorUnexpected;
-            case clang::Decl::Field:
-                emit_warning(c, stmt->getLocStart(), "TODO handle decl kind Field");
-                return ErrorUnexpected;
-            case clang::Decl::ObjCAtDefsField:
-                emit_warning(c, stmt->getLocStart(), "TODO handle decl kind ObjCAtDefsField");
-                return ErrorUnexpected;
-            case clang::Decl::ObjCIvar:
-                emit_warning(c, stmt->getLocStart(), "TODO handle decl kind ObjCIvar");
-                return ErrorUnexpected;
-            case clang::Decl::Function:
-                emit_warning(c, stmt->getLocStart(), "TODO handle decl kind Function");
-                return ErrorUnexpected;
-            case clang::Decl::CXXDeductionGuide:
-                emit_warning(c, stmt->getLocStart(), "TODO handle decl kind CXXDeductionGuide");
-                return ErrorUnexpected;
-            case clang::Decl::CXXMethod:
-                emit_warning(c, stmt->getLocStart(), "TODO handle decl kind CXXMethod");
-                return ErrorUnexpected;
-            case clang::Decl::CXXConstructor:
-                emit_warning(c, stmt->getLocStart(), "TODO handle decl kind CXXConstructor");
-                return ErrorUnexpected;
-            case clang::Decl::CXXConversion:
-                emit_warning(c, stmt->getLocStart(), "TODO handle decl kind CXXConversion");
-                return ErrorUnexpected;
-            case clang::Decl::CXXDestructor:
-                emit_warning(c, stmt->getLocStart(), "TODO handle decl kind CXXDestructor");
-                return ErrorUnexpected;
-            case clang::Decl::MSProperty:
-                emit_warning(c, stmt->getLocStart(), "TODO handle decl kind MSProperty");
-                return ErrorUnexpected;
-            case clang::Decl::NonTypeTemplateParm:
-                emit_warning(c, stmt->getLocStart(), "TODO handle decl kind NonTypeTemplateParm");
-                return ErrorUnexpected;
-            case clang::Decl::Decomposition:
-                emit_warning(c, stmt->getLocStart(), "TODO handle decl kind Decomposition");
-                return ErrorUnexpected;
-            case clang::Decl::ImplicitParam:
-                emit_warning(c, stmt->getLocStart(), "TODO handle decl kind ImplicitParam");
-                return ErrorUnexpected;
-            case clang::Decl::OMPCapturedExpr:
-                emit_warning(c, stmt->getLocStart(), "TODO handle decl kind OMPCapturedExpr");
-                return ErrorUnexpected;
-            case clang::Decl::ParmVar:
-                emit_warning(c, stmt->getLocStart(), "TODO handle decl kind ParmVar");
-                return ErrorUnexpected;
-            case clang::Decl::VarTemplateSpecialization:
-                emit_warning(c, stmt->getLocStart(), "TODO handle decl kind VarTemplateSpecialization");
-                return ErrorUnexpected;
-            case clang::Decl::VarTemplatePartialSpecialization:
-                emit_warning(c, stmt->getLocStart(), "TODO handle decl kind VarTemplatePartialSpecialization");
-                return ErrorUnexpected;
-            case clang::Decl::EnumConstant:
-                emit_warning(c, stmt->getLocStart(), "TODO handle decl kind EnumConstant");
-                return ErrorUnexpected;
-            case clang::Decl::IndirectField:
-                emit_warning(c, stmt->getLocStart(), "TODO handle decl kind IndirectField");
-                return ErrorUnexpected;
-            case clang::Decl::OMPDeclareReduction:
-                emit_warning(c, stmt->getLocStart(), "TODO handle decl kind OMPDeclareReduction");
-                return ErrorUnexpected;
-            case clang::Decl::UnresolvedUsingValue:
-                emit_warning(c, stmt->getLocStart(), "TODO handle decl kind UnresolvedUsingValue");
-                return ErrorUnexpected;
-            case clang::Decl::OMPThreadPrivate:
-                emit_warning(c, stmt->getLocStart(), "TODO handle decl kind OMPThreadPrivate");
-                return ErrorUnexpected;
-            case clang::Decl::ObjCPropertyImpl:
-                emit_warning(c, stmt->getLocStart(), "TODO handle decl kind ObjCPropertyImpl");
-                return ErrorUnexpected;
-            case clang::Decl::PragmaComment:
-                emit_warning(c, stmt->getLocStart(), "TODO handle decl kind PragmaComment");
-                return ErrorUnexpected;
-            case clang::Decl::PragmaDetectMismatch:
-                emit_warning(c, stmt->getLocStart(), "TODO handle decl kind PragmaDetectMismatch");
-                return ErrorUnexpected;
-            case clang::Decl::StaticAssert:
-                emit_warning(c, stmt->getLocStart(), "TODO handle decl kind StaticAssert");
-                return ErrorUnexpected;
-            case clang::Decl::TranslationUnit:
-                emit_warning(c, stmt->getLocStart(), "TODO handle decl kind TranslationUnit");
->>>>>>> 9753e875
                 return ErrorUnexpected;
         }
         zig_unreachable();
@@ -3020,101 +2155,6 @@
                 case clang::BuiltinType::WChar_S:
                 case clang::BuiltinType::Float16:
                     return trans_create_node_bin_op(c, res, BinOpTypeCmpNotEq, trans_create_node_unsigned_negative(c, 0, false));
-<<<<<<< HEAD
-                case BuiltinType::NullPtr:
-                    return trans_create_node_bin_op(c, res, BinOpTypeCmpNotEq, trans_create_node(c, NodeTypeNullLiteral));
-
-                case BuiltinType::Void:
-                case BuiltinType::Half:
-                case BuiltinType::ObjCId:
-                case BuiltinType::ObjCClass:
-                case BuiltinType::ObjCSel:
-                case BuiltinType::OMPArraySection:
-                case BuiltinType::Dependent:
-                case BuiltinType::Overload:
-                case BuiltinType::BoundMember:
-                case BuiltinType::PseudoObject:
-                case BuiltinType::UnknownAny:
-                case BuiltinType::BuiltinFn:
-                case BuiltinType::ARCUnbridgedCast:
-                case BuiltinType::OCLImage1dRO:
-                case BuiltinType::OCLImage1dArrayRO:
-                case BuiltinType::OCLImage1dBufferRO:
-                case BuiltinType::OCLImage2dRO:
-                case BuiltinType::OCLImage2dArrayRO:
-                case BuiltinType::OCLImage2dDepthRO:
-                case BuiltinType::OCLImage2dArrayDepthRO:
-                case BuiltinType::OCLImage2dMSAARO:
-                case BuiltinType::OCLImage2dArrayMSAARO:
-                case BuiltinType::OCLImage2dMSAADepthRO:
-                case BuiltinType::OCLImage2dArrayMSAADepthRO:
-                case BuiltinType::OCLImage3dRO:
-                case BuiltinType::OCLImage1dWO:
-                case BuiltinType::OCLImage1dArrayWO:
-                case BuiltinType::OCLImage1dBufferWO:
-                case BuiltinType::OCLImage2dWO:
-                case BuiltinType::OCLImage2dArrayWO:
-                case BuiltinType::OCLImage2dDepthWO:
-                case BuiltinType::OCLImage2dArrayDepthWO:
-                case BuiltinType::OCLImage2dMSAAWO:
-                case BuiltinType::OCLImage2dArrayMSAAWO:
-                case BuiltinType::OCLImage2dMSAADepthWO:
-                case BuiltinType::OCLImage2dArrayMSAADepthWO:
-                case BuiltinType::OCLImage3dWO:
-                case BuiltinType::OCLImage1dRW:
-                case BuiltinType::OCLImage1dArrayRW:
-                case BuiltinType::OCLImage1dBufferRW:
-                case BuiltinType::OCLImage2dRW:
-                case BuiltinType::OCLImage2dArrayRW:
-                case BuiltinType::OCLImage2dDepthRW:
-                case BuiltinType::OCLImage2dArrayDepthRW:
-                case BuiltinType::OCLImage2dMSAARW:
-                case BuiltinType::OCLImage2dArrayMSAARW:
-                case BuiltinType::OCLImage2dMSAADepthRW:
-                case BuiltinType::OCLImage2dArrayMSAADepthRW:
-                case BuiltinType::OCLImage3dRW:
-                case BuiltinType::OCLSampler:
-                case BuiltinType::OCLEvent:
-                case BuiltinType::OCLClkEvent:
-                case BuiltinType::OCLQueue:
-                case BuiltinType::OCLReserveID:
-                case BuiltinType::ShortAccum:
-                case BuiltinType::Accum:
-                case BuiltinType::LongAccum:
-                case BuiltinType::UShortAccum:
-                case BuiltinType::UAccum:
-                case BuiltinType::ULongAccum:
-                case BuiltinType::ShortFract:
-                case BuiltinType::Fract:
-                case BuiltinType::LongFract:
-                case BuiltinType::UShortFract:
-                case BuiltinType::UFract:
-                case BuiltinType::ULongFract:
-                case BuiltinType::SatShortAccum:
-                case BuiltinType::SatAccum:
-                case BuiltinType::SatLongAccum:
-                case BuiltinType::SatUShortAccum:
-                case BuiltinType::SatUAccum:
-                case BuiltinType::SatULongAccum:
-                case BuiltinType::SatShortFract:
-                case BuiltinType::SatFract:
-                case BuiltinType::SatLongFract:
-                case BuiltinType::SatUShortFract:
-                case BuiltinType::SatUFract:
-                case BuiltinType::SatULongFract:
-                case BuiltinType::OCLIntelSubgroupAVCMcePayload:
-                case BuiltinType::OCLIntelSubgroupAVCImePayload:
-                case BuiltinType::OCLIntelSubgroupAVCRefPayload:
-                case BuiltinType::OCLIntelSubgroupAVCSicPayload:
-                case BuiltinType::OCLIntelSubgroupAVCMceResult:
-                case BuiltinType::OCLIntelSubgroupAVCImeResult:
-                case BuiltinType::OCLIntelSubgroupAVCRefResult:
-                case BuiltinType::OCLIntelSubgroupAVCSicResult:
-                case BuiltinType::OCLIntelSubgroupAVCImeResultSingleRefStreamout:
-                case BuiltinType::OCLIntelSubgroupAVCImeResultDualRefStreamout:
-                case BuiltinType::OCLIntelSubgroupAVCImeSingleRefStreamin:
-                case BuiltinType::OCLIntelSubgroupAVCImeDualRefStreamin:
-=======
                 case clang::BuiltinType::NullPtr:
                     return trans_create_node_bin_op(c, res, BinOpTypeCmpNotEq,
                             trans_create_node_unsigned(c, 0));
@@ -3197,7 +2237,18 @@
                 case clang::BuiltinType::SatUShortFract:
                 case clang::BuiltinType::SatUFract:
                 case clang::BuiltinType::SatULongFract:
->>>>>>> 9753e875
+                case clang::BuiltinType::OCLIntelSubgroupAVCMcePayload:
+                case clang::BuiltinType::OCLIntelSubgroupAVCImePayload:
+                case clang::BuiltinType::OCLIntelSubgroupAVCRefPayload:
+                case clang::BuiltinType::OCLIntelSubgroupAVCSicPayload:
+                case clang::BuiltinType::OCLIntelSubgroupAVCMceResult:
+                case clang::BuiltinType::OCLIntelSubgroupAVCImeResult:
+                case clang::BuiltinType::OCLIntelSubgroupAVCRefResult:
+                case clang::BuiltinType::OCLIntelSubgroupAVCSicResult:
+                case clang::BuiltinType::OCLIntelSubgroupAVCImeResultSingleRefStreamout:
+                case clang::BuiltinType::OCLIntelSubgroupAVCImeResultDualRefStreamout:
+                case clang::BuiltinType::OCLIntelSubgroupAVCImeSingleRefStreamin:
+                case clang::BuiltinType::OCLIntelSubgroupAVCImeDualRefStreamin:
                     return res;
             }
             break;
@@ -3229,13 +2280,8 @@
         {
             const clang::ElaboratedType *elaborated_ty = static_cast<const clang::ElaboratedType*>(ty);
             switch (elaborated_ty->getKeyword()) {
-<<<<<<< HEAD
-                case ETK_Enum: {
-                    AstNode *enum_type = trans_qual_type(c, elaborated_ty->getNamedType(), expr->getBeginLoc());
-=======
                 case clang::ETK_Enum: {
-                    AstNode *enum_type = trans_qual_type(c, elaborated_ty->getNamedType(), expr->getLocStart());
->>>>>>> 9753e875
+                    AstNode *enum_type = trans_qual_type(c, elaborated_ty->getNamedType(), expr->getBeginloc());
                     return to_enum_zero_cmp(c, res, enum_type);
                 }
                 case clang::ETK_Struct:
@@ -3714,25 +2760,16 @@
         case clang::StringLiteral::Ascii:
         case clang::StringLiteral::UTF8:
             return trans_create_node_str_lit_c(c, string_ref_to_buf(stmt->getString()));
-<<<<<<< HEAD
-        case StringLiteral::UTF16:
+        case clang::StringLiteral::UTF16:
             emit_warning(c, stmt->getBeginLoc(), "TODO support UTF16 string literals");
             return nullptr;
-        case StringLiteral::UTF32:
+        case clang::StringLiteral::UTF32:
             emit_warning(c, stmt->getBeginLoc(), "TODO support UTF32 string literals");
-            return nullptr;
-        case StringLiteral::Wide:
-            emit_warning(c, stmt->getBeginLoc(), "TODO support wide string literals");
-=======
-        case clang::StringLiteral::UTF16:
-            emit_warning(c, stmt->getLocStart(), "TODO support UTF16 string literals");
-            return nullptr;
         case clang::StringLiteral::UTF32:
             emit_warning(c, stmt->getLocStart(), "TODO support UTF32 string literals");
             return nullptr;
         case clang::StringLiteral::Wide:
-            emit_warning(c, stmt->getLocStart(), "TODO support wide string literals");
->>>>>>> 9753e875
+            emit_warning(c, stmt->getBeginLoc(), "TODO support wide string literals");
             return nullptr;
     }
     zig_unreachable();
@@ -3856,1034 +2893,16 @@
                     trans_expr(c, result_used, scope, ((const clang::ParenExpr*)stmt)->getSubExpr(), lrvalue));
         case clang::Stmt::SwitchStmtClass:
             return wrap_stmt(out_node, out_child_scope, scope,
-<<<<<<< HEAD
-                             trans_switch_stmt(c, scope, (const SwitchStmt *)stmt));
-        case Stmt::CaseStmtClass:
-            return trans_switch_case(c, scope, (const CaseStmt *)stmt, out_node, out_child_scope);
-        case Stmt::DefaultStmtClass:
-            return trans_switch_default(c, scope, (const DefaultStmt *)stmt, out_node, out_child_scope);
-        case Stmt::ConstantExprClass:
-            return wrap_stmt(out_node, out_child_scope, scope,
-                    trans_constant_expr(c, (const ConstantExpr *)stmt));
-        case Stmt::NoStmtClass:
-            emit_warning(c, stmt->getBeginLoc(), "TODO handle C NoStmtClass");
-            return ErrorUnexpected;
-        case Stmt::GCCAsmStmtClass:
-            emit_warning(c, stmt->getBeginLoc(), "TODO handle C GCCAsmStmtClass");
-            return ErrorUnexpected;
-        case Stmt::MSAsmStmtClass:
-            emit_warning(c, stmt->getBeginLoc(), "TODO handle C MSAsmStmtClass");
-            return ErrorUnexpected;
-        case Stmt::AttributedStmtClass:
-            emit_warning(c, stmt->getBeginLoc(), "TODO handle C AttributedStmtClass");
-            return ErrorUnexpected;
-        case Stmt::CXXCatchStmtClass:
-            emit_warning(c, stmt->getBeginLoc(), "TODO handle C CXXCatchStmtClass");
-            return ErrorUnexpected;
-        case Stmt::CXXForRangeStmtClass:
-            emit_warning(c, stmt->getBeginLoc(), "TODO handle C CXXForRangeStmtClass");
-            return ErrorUnexpected;
-        case Stmt::CXXTryStmtClass:
-            emit_warning(c, stmt->getBeginLoc(), "TODO handle C CXXTryStmtClass");
-            return ErrorUnexpected;
-        case Stmt::CapturedStmtClass:
-            emit_warning(c, stmt->getBeginLoc(), "TODO handle C CapturedStmtClass");
-            return ErrorUnexpected;
-        case Stmt::CoreturnStmtClass:
-            emit_warning(c, stmt->getBeginLoc(), "TODO handle C CoreturnStmtClass");
-            return ErrorUnexpected;
-        case Stmt::CoroutineBodyStmtClass:
-            emit_warning(c, stmt->getBeginLoc(), "TODO handle C CoroutineBodyStmtClass");
-            return ErrorUnexpected;
-        case Stmt::BinaryConditionalOperatorClass:
-            emit_warning(c, stmt->getBeginLoc(), "TODO handle C BinaryConditionalOperatorClass");
-            return ErrorUnexpected;
-        case Stmt::AddrLabelExprClass:
-            emit_warning(c, stmt->getBeginLoc(), "TODO handle C AddrLabelExprClass");
-            return ErrorUnexpected;
-        case Stmt::ArrayInitIndexExprClass:
-            emit_warning(c, stmt->getBeginLoc(), "TODO handle C ArrayInitIndexExprClass");
-            return ErrorUnexpected;
-        case Stmt::ArrayInitLoopExprClass:
-            emit_warning(c, stmt->getBeginLoc(), "TODO handle C ArrayInitLoopExprClass");
-            return ErrorUnexpected;
-        case Stmt::ArrayTypeTraitExprClass:
-            emit_warning(c, stmt->getBeginLoc(), "TODO handle C ArrayTypeTraitExprClass");
-            return ErrorUnexpected;
-        case Stmt::AsTypeExprClass:
-            emit_warning(c, stmt->getBeginLoc(), "TODO handle C AsTypeExprClass");
-            return ErrorUnexpected;
-        case Stmt::AtomicExprClass:
-            emit_warning(c, stmt->getBeginLoc(), "TODO handle C AtomicExprClass");
-            return ErrorUnexpected;
-        case Stmt::BlockExprClass:
-            emit_warning(c, stmt->getBeginLoc(), "TODO handle C BlockExprClass");
-            return ErrorUnexpected;
-        case Stmt::CXXBindTemporaryExprClass:
-            emit_warning(c, stmt->getBeginLoc(), "TODO handle C CXXBindTemporaryExprClass");
-            return ErrorUnexpected;
-        case Stmt::CXXBoolLiteralExprClass:
-            emit_warning(c, stmt->getBeginLoc(), "TODO handle C CXXBoolLiteralExprClass");
-            return ErrorUnexpected;
-        case Stmt::CXXConstructExprClass:
-            emit_warning(c, stmt->getBeginLoc(), "TODO handle C CXXConstructExprClass");
-            return ErrorUnexpected;
-        case Stmt::CXXTemporaryObjectExprClass:
-            emit_warning(c, stmt->getBeginLoc(), "TODO handle C CXXTemporaryObjectExprClass");
-            return ErrorUnexpected;
-        case Stmt::CXXDefaultArgExprClass:
-            emit_warning(c, stmt->getBeginLoc(), "TODO handle C CXXDefaultArgExprClass");
-            return ErrorUnexpected;
-        case Stmt::CXXDefaultInitExprClass:
-            emit_warning(c, stmt->getBeginLoc(), "TODO handle C CXXDefaultInitExprClass");
-            return ErrorUnexpected;
-        case Stmt::CXXDeleteExprClass:
-            emit_warning(c, stmt->getBeginLoc(), "TODO handle C CXXDeleteExprClass");
-            return ErrorUnexpected;
-        case Stmt::CXXDependentScopeMemberExprClass:
-            emit_warning(c, stmt->getBeginLoc(), "TODO handle C CXXDependentScopeMemberExprClass");
-            return ErrorUnexpected;
-        case Stmt::CXXFoldExprClass:
-            emit_warning(c, stmt->getBeginLoc(), "TODO handle C CXXFoldExprClass");
-            return ErrorUnexpected;
-        case Stmt::CXXInheritedCtorInitExprClass:
-            emit_warning(c, stmt->getBeginLoc(), "TODO handle C CXXInheritedCtorInitExprClass");
-            return ErrorUnexpected;
-        case Stmt::CXXNewExprClass:
-            emit_warning(c, stmt->getBeginLoc(), "TODO handle C CXXNewExprClass");
-            return ErrorUnexpected;
-        case Stmt::CXXNoexceptExprClass:
-            emit_warning(c, stmt->getBeginLoc(), "TODO handle C CXXNoexceptExprClass");
-            return ErrorUnexpected;
-        case Stmt::CXXNullPtrLiteralExprClass:
-            emit_warning(c, stmt->getBeginLoc(), "TODO handle C CXXNullPtrLiteralExprClass");
-            return ErrorUnexpected;
-        case Stmt::CXXPseudoDestructorExprClass:
-            emit_warning(c, stmt->getBeginLoc(), "TODO handle C CXXPseudoDestructorExprClass");
-            return ErrorUnexpected;
-        case Stmt::CXXScalarValueInitExprClass:
-            emit_warning(c, stmt->getBeginLoc(), "TODO handle C CXXScalarValueInitExprClass");
-            return ErrorUnexpected;
-        case Stmt::CXXStdInitializerListExprClass:
-            emit_warning(c, stmt->getBeginLoc(), "TODO handle C CXXStdInitializerListExprClass");
-            return ErrorUnexpected;
-        case Stmt::CXXThisExprClass:
-            emit_warning(c, stmt->getBeginLoc(), "TODO handle C CXXThisExprClass");
-            return ErrorUnexpected;
-        case Stmt::CXXThrowExprClass:
-            emit_warning(c, stmt->getBeginLoc(), "TODO handle C CXXThrowExprClass");
-            return ErrorUnexpected;
-        case Stmt::CXXTypeidExprClass:
-            emit_warning(c, stmt->getBeginLoc(), "TODO handle C CXXTypeidExprClass");
-            return ErrorUnexpected;
-        case Stmt::CXXUnresolvedConstructExprClass:
-            emit_warning(c, stmt->getBeginLoc(), "TODO handle C CXXUnresolvedConstructExprClass");
-            return ErrorUnexpected;
-        case Stmt::CXXUuidofExprClass:
-            emit_warning(c, stmt->getBeginLoc(), "TODO handle C CXXUuidofExprClass");
-            return ErrorUnexpected;
-        case Stmt::CUDAKernelCallExprClass:
-            emit_warning(c, stmt->getBeginLoc(), "TODO handle C CUDAKernelCallExprClass");
-            return ErrorUnexpected;
-        case Stmt::CXXMemberCallExprClass:
-            emit_warning(c, stmt->getBeginLoc(), "TODO handle C CXXMemberCallExprClass");
-            return ErrorUnexpected;
-        case Stmt::CXXOperatorCallExprClass:
-            emit_warning(c, stmt->getBeginLoc(), "TODO handle C CXXOperatorCallExprClass");
-            return ErrorUnexpected;
-        case Stmt::UserDefinedLiteralClass:
-            emit_warning(c, stmt->getBeginLoc(), "TODO handle C UserDefinedLiteralClass");
-            return ErrorUnexpected;
-        case Stmt::CXXFunctionalCastExprClass:
-            emit_warning(c, stmt->getBeginLoc(), "TODO handle C CXXFunctionalCastExprClass");
-            return ErrorUnexpected;
-        case Stmt::CXXConstCastExprClass:
-            emit_warning(c, stmt->getBeginLoc(), "TODO handle C CXXConstCastExprClass");
-            return ErrorUnexpected;
-        case Stmt::CXXDynamicCastExprClass:
-            emit_warning(c, stmt->getBeginLoc(), "TODO handle C CXXDynamicCastExprClass");
-            return ErrorUnexpected;
-        case Stmt::CXXReinterpretCastExprClass:
-            emit_warning(c, stmt->getBeginLoc(), "TODO handle C CXXReinterpretCastExprClass");
-            return ErrorUnexpected;
-        case Stmt::CXXStaticCastExprClass:
-            emit_warning(c, stmt->getBeginLoc(), "TODO handle C CXXStaticCastExprClass");
-            return ErrorUnexpected;
-        case Stmt::ObjCBridgedCastExprClass:
-            emit_warning(c, stmt->getBeginLoc(), "TODO handle C ObjCBridgedCastExprClass");
-            return ErrorUnexpected;
-        case Stmt::CharacterLiteralClass:
-            emit_warning(c, stmt->getBeginLoc(), "TODO handle C CharacterLiteralClass");
-            return ErrorUnexpected;
-        case Stmt::ChooseExprClass:
-            emit_warning(c, stmt->getBeginLoc(), "TODO handle C ChooseExprClass");
-            return ErrorUnexpected;
-        case Stmt::CompoundLiteralExprClass:
-            emit_warning(c, stmt->getBeginLoc(), "TODO handle C CompoundLiteralExprClass");
-            return ErrorUnexpected;
-        case Stmt::ConvertVectorExprClass:
-            emit_warning(c, stmt->getBeginLoc(), "TODO handle C ConvertVectorExprClass");
-            return ErrorUnexpected;
-        case Stmt::CoawaitExprClass:
-            emit_warning(c, stmt->getBeginLoc(), "TODO handle C CoawaitExprClass");
-            return ErrorUnexpected;
-        case Stmt::CoyieldExprClass:
-            emit_warning(c, stmt->getBeginLoc(), "TODO handle C CoyieldExprClass");
-            return ErrorUnexpected;
-        case Stmt::DependentCoawaitExprClass:
-            emit_warning(c, stmt->getBeginLoc(), "TODO handle C DependentCoawaitExprClass");
-            return ErrorUnexpected;
-        case Stmt::DependentScopeDeclRefExprClass:
-            emit_warning(c, stmt->getBeginLoc(), "TODO handle C DependentScopeDeclRefExprClass");
-            return ErrorUnexpected;
-        case Stmt::DesignatedInitExprClass:
-            emit_warning(c, stmt->getBeginLoc(), "TODO handle C DesignatedInitExprClass");
-            return ErrorUnexpected;
-        case Stmt::DesignatedInitUpdateExprClass:
-            emit_warning(c, stmt->getBeginLoc(), "TODO handle C DesignatedInitUpdateExprClass");
-            return ErrorUnexpected;
-        case Stmt::ExprWithCleanupsClass:
-            emit_warning(c, stmt->getBeginLoc(), "TODO handle C ExprWithCleanupsClass");
-            return ErrorUnexpected;
-        case Stmt::ExpressionTraitExprClass:
-            emit_warning(c, stmt->getBeginLoc(), "TODO handle C ExpressionTraitExprClass");
-            return ErrorUnexpected;
-        case Stmt::ExtVectorElementExprClass:
-            emit_warning(c, stmt->getBeginLoc(), "TODO handle C ExtVectorElementExprClass");
-            return ErrorUnexpected;
-        case Stmt::FloatingLiteralClass:
-            emit_warning(c, stmt->getBeginLoc(), "TODO handle C FloatingLiteralClass");
-            return ErrorUnexpected;
-        case Stmt::FunctionParmPackExprClass:
-            emit_warning(c, stmt->getBeginLoc(), "TODO handle C FunctionParmPackExprClass");
-            return ErrorUnexpected;
-        case Stmt::GNUNullExprClass:
-            emit_warning(c, stmt->getBeginLoc(), "TODO handle C GNUNullExprClass");
-            return ErrorUnexpected;
-        case Stmt::GenericSelectionExprClass:
-            emit_warning(c, stmt->getBeginLoc(), "TODO handle C GenericSelectionExprClass");
-            return ErrorUnexpected;
-        case Stmt::ImaginaryLiteralClass:
-            emit_warning(c, stmt->getBeginLoc(), "TODO handle C ImaginaryLiteralClass");
-            return ErrorUnexpected;
-        case Stmt::ImplicitValueInitExprClass:
-            emit_warning(c, stmt->getBeginLoc(), "TODO handle C ImplicitValueInitExprClass");
-            return ErrorUnexpected;
-        case Stmt::InitListExprClass:
-            emit_warning(c, stmt->getBeginLoc(), "TODO handle C InitListExprClass");
-            return ErrorUnexpected;
-        case Stmt::LambdaExprClass:
-            emit_warning(c, stmt->getBeginLoc(), "TODO handle C LambdaExprClass");
-            return ErrorUnexpected;
-        case Stmt::MSPropertyRefExprClass:
-            emit_warning(c, stmt->getBeginLoc(), "TODO handle C MSPropertyRefExprClass");
-            return ErrorUnexpected;
-        case Stmt::MSPropertySubscriptExprClass:
-            emit_warning(c, stmt->getBeginLoc(), "TODO handle C MSPropertySubscriptExprClass");
-            return ErrorUnexpected;
-        case Stmt::MaterializeTemporaryExprClass:
-            emit_warning(c, stmt->getBeginLoc(), "TODO handle C MaterializeTemporaryExprClass");
-            return ErrorUnexpected;
-        case Stmt::NoInitExprClass:
-            emit_warning(c, stmt->getBeginLoc(), "TODO handle C NoInitExprClass");
-            return ErrorUnexpected;
-        case Stmt::OMPArraySectionExprClass:
-            emit_warning(c, stmt->getBeginLoc(), "TODO handle C OMPArraySectionExprClass");
-            return ErrorUnexpected;
-        case Stmt::ObjCArrayLiteralClass:
-            emit_warning(c, stmt->getBeginLoc(), "TODO handle C ObjCArrayLiteralClass");
-            return ErrorUnexpected;
-        case Stmt::ObjCAvailabilityCheckExprClass:
-            emit_warning(c, stmt->getBeginLoc(), "TODO handle C ObjCAvailabilityCheckExprClass");
-            return ErrorUnexpected;
-        case Stmt::ObjCBoolLiteralExprClass:
-            emit_warning(c, stmt->getBeginLoc(), "TODO handle C ObjCBoolLiteralExprClass");
-            return ErrorUnexpected;
-        case Stmt::ObjCBoxedExprClass:
-            emit_warning(c, stmt->getBeginLoc(), "TODO handle C ObjCBoxedExprClass");
-            return ErrorUnexpected;
-        case Stmt::ObjCDictionaryLiteralClass:
-            emit_warning(c, stmt->getBeginLoc(), "TODO handle C ObjCDictionaryLiteralClass");
-            return ErrorUnexpected;
-        case Stmt::ObjCEncodeExprClass:
-            emit_warning(c, stmt->getBeginLoc(), "TODO handle C ObjCEncodeExprClass");
-            return ErrorUnexpected;
-        case Stmt::ObjCIndirectCopyRestoreExprClass:
-            emit_warning(c, stmt->getBeginLoc(), "TODO handle C ObjCIndirectCopyRestoreExprClass");
-            return ErrorUnexpected;
-        case Stmt::ObjCIsaExprClass:
-            emit_warning(c, stmt->getBeginLoc(), "TODO handle C ObjCIsaExprClass");
-            return ErrorUnexpected;
-        case Stmt::ObjCIvarRefExprClass:
-            emit_warning(c, stmt->getBeginLoc(), "TODO handle C ObjCIvarRefExprClass");
-            return ErrorUnexpected;
-        case Stmt::ObjCMessageExprClass:
-            emit_warning(c, stmt->getBeginLoc(), "TODO handle C ObjCMessageExprClass");
-            return ErrorUnexpected;
-        case Stmt::ObjCPropertyRefExprClass:
-            emit_warning(c, stmt->getBeginLoc(), "TODO handle C ObjCPropertyRefExprClass");
-            return ErrorUnexpected;
-        case Stmt::ObjCProtocolExprClass:
-            emit_warning(c, stmt->getBeginLoc(), "TODO handle C ObjCProtocolExprClass");
-            return ErrorUnexpected;
-        case Stmt::ObjCSelectorExprClass:
-            emit_warning(c, stmt->getBeginLoc(), "TODO handle C ObjCSelectorExprClass");
-            return ErrorUnexpected;
-        case Stmt::ObjCStringLiteralClass:
-            emit_warning(c, stmt->getBeginLoc(), "TODO handle C ObjCStringLiteralClass");
-            return ErrorUnexpected;
-        case Stmt::ObjCSubscriptRefExprClass:
-            emit_warning(c, stmt->getBeginLoc(), "TODO handle C ObjCSubscriptRefExprClass");
-            return ErrorUnexpected;
-        case Stmt::OffsetOfExprClass:
-            emit_warning(c, stmt->getBeginLoc(), "TODO handle C OffsetOfExprClass");
-            return ErrorUnexpected;
-        case Stmt::OpaqueValueExprClass:
-            emit_warning(c, stmt->getBeginLoc(), "TODO handle C OpaqueValueExprClass");
-            return ErrorUnexpected;
-        case Stmt::UnresolvedLookupExprClass:
-            emit_warning(c, stmt->getBeginLoc(), "TODO handle C UnresolvedLookupExprClass");
-            return ErrorUnexpected;
-        case Stmt::UnresolvedMemberExprClass:
-            emit_warning(c, stmt->getBeginLoc(), "TODO handle C UnresolvedMemberExprClass");
-            return ErrorUnexpected;
-        case Stmt::PackExpansionExprClass:
-            emit_warning(c, stmt->getBeginLoc(), "TODO handle C PackExpansionExprClass");
-            return ErrorUnexpected;
-        case Stmt::ParenListExprClass:
-            emit_warning(c, stmt->getBeginLoc(), "TODO handle C ParenListExprClass");
-            return ErrorUnexpected;
-        case Stmt::PredefinedExprClass:
-            emit_warning(c, stmt->getBeginLoc(), "TODO handle C PredefinedExprClass");
-            return ErrorUnexpected;
-        case Stmt::PseudoObjectExprClass:
-            emit_warning(c, stmt->getBeginLoc(), "TODO handle C PseudoObjectExprClass");
-            return ErrorUnexpected;
-        case Stmt::ShuffleVectorExprClass:
-            emit_warning(c, stmt->getBeginLoc(), "TODO handle C ShuffleVectorExprClass");
-            return ErrorUnexpected;
-        case Stmt::SizeOfPackExprClass:
-            emit_warning(c, stmt->getBeginLoc(), "TODO handle C SizeOfPackExprClass");
-            return ErrorUnexpected;
-        case Stmt::StmtExprClass:
-            emit_warning(c, stmt->getBeginLoc(), "TODO handle C StmtExprClass");
-            return ErrorUnexpected;
-        case Stmt::SubstNonTypeTemplateParmExprClass:
-            emit_warning(c, stmt->getBeginLoc(), "TODO handle C SubstNonTypeTemplateParmExprClass");
-            return ErrorUnexpected;
-        case Stmt::SubstNonTypeTemplateParmPackExprClass:
-            emit_warning(c, stmt->getBeginLoc(), "TODO handle C SubstNonTypeTemplateParmPackExprClass");
-            return ErrorUnexpected;
-        case Stmt::TypeTraitExprClass:
-            emit_warning(c, stmt->getBeginLoc(), "TODO handle C TypeTraitExprClass");
-            return ErrorUnexpected;
-        case Stmt::TypoExprClass:
-            emit_warning(c, stmt->getBeginLoc(), "TODO handle C TypoExprClass");
-            return ErrorUnexpected;
-        case Stmt::VAArgExprClass:
-            emit_warning(c, stmt->getBeginLoc(), "TODO handle C VAArgExprClass");
-            return ErrorUnexpected;
-        case Stmt::GotoStmtClass:
-            emit_warning(c, stmt->getBeginLoc(), "TODO handle C GotoStmtClass");
-            return ErrorUnexpected;
-        case Stmt::IndirectGotoStmtClass:
-            emit_warning(c, stmt->getBeginLoc(), "TODO handle C IndirectGotoStmtClass");
-            return ErrorUnexpected;
-        case Stmt::LabelStmtClass:
-            emit_warning(c, stmt->getBeginLoc(), "TODO handle C LabelStmtClass");
-            return ErrorUnexpected;
-        case Stmt::MSDependentExistsStmtClass:
-            emit_warning(c, stmt->getBeginLoc(), "TODO handle C MSDependentExistsStmtClass");
-            return ErrorUnexpected;
-        case Stmt::OMPAtomicDirectiveClass:
-            emit_warning(c, stmt->getBeginLoc(), "TODO handle C OMPAtomicDirectiveClass");
-            return ErrorUnexpected;
-        case Stmt::OMPBarrierDirectiveClass:
-            emit_warning(c, stmt->getBeginLoc(), "TODO handle C OMPBarrierDirectiveClass");
-            return ErrorUnexpected;
-        case Stmt::OMPCancelDirectiveClass:
-            emit_warning(c, stmt->getBeginLoc(), "TODO handle C OMPCancelDirectiveClass");
-            return ErrorUnexpected;
-        case Stmt::OMPCancellationPointDirectiveClass:
-            emit_warning(c, stmt->getBeginLoc(), "TODO handle C OMPCancellationPointDirectiveClass");
-            return ErrorUnexpected;
-        case Stmt::OMPCriticalDirectiveClass:
-            emit_warning(c, stmt->getBeginLoc(), "TODO handle C OMPCriticalDirectiveClass");
-            return ErrorUnexpected;
-        case Stmt::OMPFlushDirectiveClass:
-            emit_warning(c, stmt->getBeginLoc(), "TODO handle C OMPFlushDirectiveClass");
-            return ErrorUnexpected;
-        case Stmt::OMPDistributeDirectiveClass:
-            emit_warning(c, stmt->getBeginLoc(), "TODO handle C OMPDistributeDirectiveClass");
-            return ErrorUnexpected;
-        case Stmt::OMPDistributeParallelForDirectiveClass:
-            emit_warning(c, stmt->getBeginLoc(), "TODO handle C OMPDistributeParallelForDirectiveClass");
-            return ErrorUnexpected;
-        case Stmt::OMPDistributeParallelForSimdDirectiveClass:
-            emit_warning(c, stmt->getBeginLoc(), "TODO handle C OMPDistributeParallelForSimdDirectiveClass");
-            return ErrorUnexpected;
-        case Stmt::OMPDistributeSimdDirectiveClass:
-            emit_warning(c, stmt->getBeginLoc(), "TODO handle C OMPDistributeSimdDirectiveClass");
-            return ErrorUnexpected;
-        case Stmt::OMPForDirectiveClass:
-            emit_warning(c, stmt->getBeginLoc(), "TODO handle C OMPForDirectiveClass");
-            return ErrorUnexpected;
-        case Stmt::OMPForSimdDirectiveClass:
-            emit_warning(c, stmt->getBeginLoc(), "TODO handle C OMPForSimdDirectiveClass");
-            return ErrorUnexpected;
-        case Stmt::OMPParallelForDirectiveClass:
-            emit_warning(c, stmt->getBeginLoc(), "TODO handle C OMPParallelForDirectiveClass");
-            return ErrorUnexpected;
-        case Stmt::OMPParallelForSimdDirectiveClass:
-            emit_warning(c, stmt->getBeginLoc(), "TODO handle C OMPParallelForSimdDirectiveClass");
-            return ErrorUnexpected;
-        case Stmt::OMPSimdDirectiveClass:
-            emit_warning(c, stmt->getBeginLoc(), "TODO handle C OMPSimdDirectiveClass");
-            return ErrorUnexpected;
-        case Stmt::OMPTargetParallelForSimdDirectiveClass:
-            emit_warning(c, stmt->getBeginLoc(), "TODO handle C OMPTargetParallelForSimdDirectiveClass");
-            return ErrorUnexpected;
-        case Stmt::OMPTargetSimdDirectiveClass:
-            emit_warning(c, stmt->getBeginLoc(), "TODO handle C OMPTargetSimdDirectiveClass");
-            return ErrorUnexpected;
-        case Stmt::OMPTargetTeamsDistributeDirectiveClass:
-            emit_warning(c, stmt->getBeginLoc(), "TODO handle C OMPTargetTeamsDistributeDirectiveClass");
-            return ErrorUnexpected;
-        case Stmt::OMPTargetTeamsDistributeParallelForDirectiveClass:
-            emit_warning(c, stmt->getBeginLoc(), "TODO handle C OMPTargetTeamsDistributeParallelForDirectiveClass");
-            return ErrorUnexpected;
-        case Stmt::OMPTargetTeamsDistributeParallelForSimdDirectiveClass:
-            emit_warning(c, stmt->getBeginLoc(), "TODO handle C OMPTargetTeamsDistributeParallelForSimdDirectiveClass");
-            return ErrorUnexpected;
-        case Stmt::OMPTargetTeamsDistributeSimdDirectiveClass:
-            emit_warning(c, stmt->getBeginLoc(), "TODO handle C OMPTargetTeamsDistributeSimdDirectiveClass");
-            return ErrorUnexpected;
-        case Stmt::OMPTaskLoopDirectiveClass:
-            emit_warning(c, stmt->getBeginLoc(), "TODO handle C OMPTaskLoopDirectiveClass");
-            return ErrorUnexpected;
-        case Stmt::OMPTaskLoopSimdDirectiveClass:
-            emit_warning(c, stmt->getBeginLoc(), "TODO handle C OMPTaskLoopSimdDirectiveClass");
-            return ErrorUnexpected;
-        case Stmt::OMPTeamsDistributeDirectiveClass:
-            emit_warning(c, stmt->getBeginLoc(), "TODO handle C OMPTeamsDistributeDirectiveClass");
-            return ErrorUnexpected;
-        case Stmt::OMPTeamsDistributeParallelForDirectiveClass:
-            emit_warning(c, stmt->getBeginLoc(), "TODO handle C OMPTeamsDistributeParallelForDirectiveClass");
-            return ErrorUnexpected;
-        case Stmt::OMPTeamsDistributeParallelForSimdDirectiveClass:
-            emit_warning(c, stmt->getBeginLoc(), "TODO handle C OMPTeamsDistributeParallelForSimdDirectiveClass");
-            return ErrorUnexpected;
-        case Stmt::OMPTeamsDistributeSimdDirectiveClass:
-            emit_warning(c, stmt->getBeginLoc(), "TODO handle C OMPTeamsDistributeSimdDirectiveClass");
-            return ErrorUnexpected;
-        case Stmt::OMPMasterDirectiveClass:
-            emit_warning(c, stmt->getBeginLoc(), "TODO handle C OMPMasterDirectiveClass");
-            return ErrorUnexpected;
-        case Stmt::OMPOrderedDirectiveClass:
-            emit_warning(c, stmt->getBeginLoc(), "TODO handle C OMPOrderedDirectiveClass");
-            return ErrorUnexpected;
-        case Stmt::OMPParallelDirectiveClass:
-            emit_warning(c, stmt->getBeginLoc(), "TODO handle C OMPParallelDirectiveClass");
-            return ErrorUnexpected;
-        case Stmt::OMPParallelSectionsDirectiveClass:
-            emit_warning(c, stmt->getBeginLoc(), "TODO handle C OMPParallelSectionsDirectiveClass");
-            return ErrorUnexpected;
-        case Stmt::OMPSectionDirectiveClass:
-            emit_warning(c, stmt->getBeginLoc(), "TODO handle C OMPSectionDirectiveClass");
-            return ErrorUnexpected;
-        case Stmt::OMPSectionsDirectiveClass:
-            emit_warning(c, stmt->getBeginLoc(), "TODO handle C OMPSectionsDirectiveClass");
-            return ErrorUnexpected;
-        case Stmt::OMPSingleDirectiveClass:
-            emit_warning(c, stmt->getBeginLoc(), "TODO handle C OMPSingleDirectiveClass");
-            return ErrorUnexpected;
-        case Stmt::OMPTargetDataDirectiveClass:
-            emit_warning(c, stmt->getBeginLoc(), "TODO handle C OMPTargetDataDirectiveClass");
-            return ErrorUnexpected;
-        case Stmt::OMPTargetDirectiveClass:
-            emit_warning(c, stmt->getBeginLoc(), "TODO handle C OMPTargetDirectiveClass");
-            return ErrorUnexpected;
-        case Stmt::OMPTargetEnterDataDirectiveClass:
-            emit_warning(c, stmt->getBeginLoc(), "TODO handle C OMPTargetEnterDataDirectiveClass");
-            return ErrorUnexpected;
-        case Stmt::OMPTargetExitDataDirectiveClass:
-            emit_warning(c, stmt->getBeginLoc(), "TODO handle C OMPTargetExitDataDirectiveClass");
-            return ErrorUnexpected;
-        case Stmt::OMPTargetParallelDirectiveClass:
-            emit_warning(c, stmt->getBeginLoc(), "TODO handle C OMPTargetParallelDirectiveClass");
-            return ErrorUnexpected;
-        case Stmt::OMPTargetParallelForDirectiveClass:
-            emit_warning(c, stmt->getBeginLoc(), "TODO handle C OMPTargetParallelForDirectiveClass");
-            return ErrorUnexpected;
-        case Stmt::OMPTargetTeamsDirectiveClass:
-            emit_warning(c, stmt->getBeginLoc(), "TODO handle C OMPTargetTeamsDirectiveClass");
-            return ErrorUnexpected;
-        case Stmt::OMPTargetUpdateDirectiveClass:
-            emit_warning(c, stmt->getBeginLoc(), "TODO handle C OMPTargetUpdateDirectiveClass");
-            return ErrorUnexpected;
-        case Stmt::OMPTaskDirectiveClass:
-            emit_warning(c, stmt->getBeginLoc(), "TODO handle C OMPTaskDirectiveClass");
-            return ErrorUnexpected;
-        case Stmt::OMPTaskgroupDirectiveClass:
-            emit_warning(c, stmt->getBeginLoc(), "TODO handle C OMPTaskgroupDirectiveClass");
-            return ErrorUnexpected;
-        case Stmt::OMPTaskwaitDirectiveClass:
-            emit_warning(c, stmt->getBeginLoc(), "TODO handle C OMPTaskwaitDirectiveClass");
-            return ErrorUnexpected;
-        case Stmt::OMPTaskyieldDirectiveClass:
-            emit_warning(c, stmt->getBeginLoc(), "TODO handle C OMPTaskyieldDirectiveClass");
-            return ErrorUnexpected;
-        case Stmt::OMPTeamsDirectiveClass:
-            emit_warning(c, stmt->getBeginLoc(), "TODO handle C OMPTeamsDirectiveClass");
-            return ErrorUnexpected;
-        case Stmt::ObjCAtCatchStmtClass:
-            emit_warning(c, stmt->getBeginLoc(), "TODO handle C ObjCAtCatchStmtClass");
-            return ErrorUnexpected;
-        case Stmt::ObjCAtFinallyStmtClass:
-            emit_warning(c, stmt->getBeginLoc(), "TODO handle C ObjCAtFinallyStmtClass");
-            return ErrorUnexpected;
-        case Stmt::ObjCAtSynchronizedStmtClass:
-            emit_warning(c, stmt->getBeginLoc(), "TODO handle C ObjCAtSynchronizedStmtClass");
-            return ErrorUnexpected;
-        case Stmt::ObjCAtThrowStmtClass:
-            emit_warning(c, stmt->getBeginLoc(), "TODO handle C ObjCAtThrowStmtClass");
-            return ErrorUnexpected;
-        case Stmt::ObjCAtTryStmtClass:
-            emit_warning(c, stmt->getBeginLoc(), "TODO handle C ObjCAtTryStmtClass");
-            return ErrorUnexpected;
-        case Stmt::ObjCAutoreleasePoolStmtClass:
-            emit_warning(c, stmt->getBeginLoc(), "TODO handle C ObjCAutoreleasePoolStmtClass");
-            return ErrorUnexpected;
-        case Stmt::ObjCForCollectionStmtClass:
-            emit_warning(c, stmt->getBeginLoc(), "TODO handle C ObjCForCollectionStmtClass");
-            return ErrorUnexpected;
-        case Stmt::SEHExceptStmtClass:
-            emit_warning(c, stmt->getBeginLoc(), "TODO handle C SEHExceptStmtClass");
-            return ErrorUnexpected;
-        case Stmt::SEHFinallyStmtClass:
-            emit_warning(c, stmt->getBeginLoc(), "TODO handle C SEHFinallyStmtClass");
-            return ErrorUnexpected;
-        case Stmt::SEHLeaveStmtClass:
-            emit_warning(c, stmt->getBeginLoc(), "TODO handle C SEHLeaveStmtClass");
-            return ErrorUnexpected;
-        case Stmt::SEHTryStmtClass:
-            emit_warning(c, stmt->getBeginLoc(), "TODO handle C SEHTryStmtClass");
-            return ErrorUnexpected;
-        case Stmt::FixedPointLiteralClass:
-            emit_warning(c, stmt->getBeginLoc(), "TODO handle C FixedPointLiteralClass");
-=======
                              trans_switch_stmt(c, scope, (const clang::SwitchStmt *)stmt));
         case clang::Stmt::CaseStmtClass:
             return trans_switch_case(c, scope, (const clang::CaseStmt *)stmt, out_node, out_child_scope);
         case clang::Stmt::DefaultStmtClass:
             return trans_switch_default(c, scope, (const clang::DefaultStmt *)stmt, out_node, out_child_scope);
+        case clang::Stmt::ConstantExprClass:
+            return wrap_stmt(out_node, out_child_scope, scope,
+                    trans_constant_expr(c, (const clang::ConstantExpr *)stmt));
         case clang::Stmt::NoStmtClass:
-            emit_warning(c, stmt->getLocStart(), "TODO handle C NoStmtClass");
-            return ErrorUnexpected;
-        case clang::Stmt::GCCAsmStmtClass:
-            emit_warning(c, stmt->getLocStart(), "TODO handle C GCCAsmStmtClass");
-            return ErrorUnexpected;
-        case clang::Stmt::MSAsmStmtClass:
-            emit_warning(c, stmt->getLocStart(), "TODO handle C MSAsmStmtClass");
-            return ErrorUnexpected;
-        case clang::Stmt::AttributedStmtClass:
-            emit_warning(c, stmt->getLocStart(), "TODO handle C AttributedStmtClass");
-            return ErrorUnexpected;
-        case clang::Stmt::CXXCatchStmtClass:
-            emit_warning(c, stmt->getLocStart(), "TODO handle C CXXCatchStmtClass");
-            return ErrorUnexpected;
-        case clang::Stmt::CXXForRangeStmtClass:
-            emit_warning(c, stmt->getLocStart(), "TODO handle C CXXForRangeStmtClass");
-            return ErrorUnexpected;
-        case clang::Stmt::CXXTryStmtClass:
-            emit_warning(c, stmt->getLocStart(), "TODO handle C CXXTryStmtClass");
-            return ErrorUnexpected;
-        case clang::Stmt::CapturedStmtClass:
-            emit_warning(c, stmt->getLocStart(), "TODO handle C CapturedStmtClass");
-            return ErrorUnexpected;
-        case clang::Stmt::CoreturnStmtClass:
-            emit_warning(c, stmt->getLocStart(), "TODO handle C CoreturnStmtClass");
-            return ErrorUnexpected;
-        case clang::Stmt::CoroutineBodyStmtClass:
-            emit_warning(c, stmt->getLocStart(), "TODO handle C CoroutineBodyStmtClass");
-            return ErrorUnexpected;
-        case clang::Stmt::BinaryConditionalOperatorClass:
-            emit_warning(c, stmt->getLocStart(), "TODO handle C BinaryConditionalOperatorClass");
-            return ErrorUnexpected;
-        case clang::Stmt::AddrLabelExprClass:
-            emit_warning(c, stmt->getLocStart(), "TODO handle C AddrLabelExprClass");
-            return ErrorUnexpected;
-        case clang::Stmt::ArrayInitIndexExprClass:
-            emit_warning(c, stmt->getLocStart(), "TODO handle C ArrayInitIndexExprClass");
-            return ErrorUnexpected;
-        case clang::Stmt::ArrayInitLoopExprClass:
-            emit_warning(c, stmt->getLocStart(), "TODO handle C ArrayInitLoopExprClass");
-            return ErrorUnexpected;
-        case clang::Stmt::ArrayTypeTraitExprClass:
-            emit_warning(c, stmt->getLocStart(), "TODO handle C ArrayTypeTraitExprClass");
-            return ErrorUnexpected;
-        case clang::Stmt::AsTypeExprClass:
-            emit_warning(c, stmt->getLocStart(), "TODO handle C AsTypeExprClass");
-            return ErrorUnexpected;
-        case clang::Stmt::AtomicExprClass:
-            emit_warning(c, stmt->getLocStart(), "TODO handle C AtomicExprClass");
-            return ErrorUnexpected;
-        case clang::Stmt::BlockExprClass:
-            emit_warning(c, stmt->getLocStart(), "TODO handle C BlockExprClass");
-            return ErrorUnexpected;
-        case clang::Stmt::CXXBindTemporaryExprClass:
-            emit_warning(c, stmt->getLocStart(), "TODO handle C CXXBindTemporaryExprClass");
-            return ErrorUnexpected;
-        case clang::Stmt::CXXBoolLiteralExprClass:
-            emit_warning(c, stmt->getLocStart(), "TODO handle C CXXBoolLiteralExprClass");
-            return ErrorUnexpected;
-        case clang::Stmt::CXXConstructExprClass:
-            emit_warning(c, stmt->getLocStart(), "TODO handle C CXXConstructExprClass");
-            return ErrorUnexpected;
-        case clang::Stmt::CXXTemporaryObjectExprClass:
-            emit_warning(c, stmt->getLocStart(), "TODO handle C CXXTemporaryObjectExprClass");
-            return ErrorUnexpected;
-        case clang::Stmt::CXXDefaultArgExprClass:
-            emit_warning(c, stmt->getLocStart(), "TODO handle C CXXDefaultArgExprClass");
-            return ErrorUnexpected;
-        case clang::Stmt::CXXDefaultInitExprClass:
-            emit_warning(c, stmt->getLocStart(), "TODO handle C CXXDefaultInitExprClass");
-            return ErrorUnexpected;
-        case clang::Stmt::CXXDeleteExprClass:
-            emit_warning(c, stmt->getLocStart(), "TODO handle C CXXDeleteExprClass");
-            return ErrorUnexpected;
-        case clang::Stmt::CXXDependentScopeMemberExprClass:
-            emit_warning(c, stmt->getLocStart(), "TODO handle C CXXDependentScopeMemberExprClass");
-            return ErrorUnexpected;
-        case clang::Stmt::CXXFoldExprClass:
-            emit_warning(c, stmt->getLocStart(), "TODO handle C CXXFoldExprClass");
-            return ErrorUnexpected;
-        case clang::Stmt::CXXInheritedCtorInitExprClass:
-            emit_warning(c, stmt->getLocStart(), "TODO handle C CXXInheritedCtorInitExprClass");
-            return ErrorUnexpected;
-        case clang::Stmt::CXXNewExprClass:
-            emit_warning(c, stmt->getLocStart(), "TODO handle C CXXNewExprClass");
-            return ErrorUnexpected;
-        case clang::Stmt::CXXNoexceptExprClass:
-            emit_warning(c, stmt->getLocStart(), "TODO handle C CXXNoexceptExprClass");
-            return ErrorUnexpected;
-        case clang::Stmt::CXXNullPtrLiteralExprClass:
-            emit_warning(c, stmt->getLocStart(), "TODO handle C CXXNullPtrLiteralExprClass");
-            return ErrorUnexpected;
-        case clang::Stmt::CXXPseudoDestructorExprClass:
-            emit_warning(c, stmt->getLocStart(), "TODO handle C CXXPseudoDestructorExprClass");
-            return ErrorUnexpected;
-        case clang::Stmt::CXXScalarValueInitExprClass:
-            emit_warning(c, stmt->getLocStart(), "TODO handle C CXXScalarValueInitExprClass");
-            return ErrorUnexpected;
-        case clang::Stmt::CXXStdInitializerListExprClass:
-            emit_warning(c, stmt->getLocStart(), "TODO handle C CXXStdInitializerListExprClass");
-            return ErrorUnexpected;
-        case clang::Stmt::CXXThisExprClass:
-            emit_warning(c, stmt->getLocStart(), "TODO handle C CXXThisExprClass");
-            return ErrorUnexpected;
-        case clang::Stmt::CXXThrowExprClass:
-            emit_warning(c, stmt->getLocStart(), "TODO handle C CXXThrowExprClass");
-            return ErrorUnexpected;
-        case clang::Stmt::CXXTypeidExprClass:
-            emit_warning(c, stmt->getLocStart(), "TODO handle C CXXTypeidExprClass");
-            return ErrorUnexpected;
-        case clang::Stmt::CXXUnresolvedConstructExprClass:
-            emit_warning(c, stmt->getLocStart(), "TODO handle C CXXUnresolvedConstructExprClass");
-            return ErrorUnexpected;
-        case clang::Stmt::CXXUuidofExprClass:
-            emit_warning(c, stmt->getLocStart(), "TODO handle C CXXUuidofExprClass");
-            return ErrorUnexpected;
-        case clang::Stmt::CUDAKernelCallExprClass:
-            emit_warning(c, stmt->getLocStart(), "TODO handle C CUDAKernelCallExprClass");
-            return ErrorUnexpected;
-        case clang::Stmt::CXXMemberCallExprClass:
-            emit_warning(c, stmt->getLocStart(), "TODO handle C CXXMemberCallExprClass");
-            return ErrorUnexpected;
-        case clang::Stmt::CXXOperatorCallExprClass:
-            emit_warning(c, stmt->getLocStart(), "TODO handle C CXXOperatorCallExprClass");
-            return ErrorUnexpected;
-        case clang::Stmt::UserDefinedLiteralClass:
-            emit_warning(c, stmt->getLocStart(), "TODO handle C UserDefinedLiteralClass");
-            return ErrorUnexpected;
-        case clang::Stmt::CXXFunctionalCastExprClass:
-            emit_warning(c, stmt->getLocStart(), "TODO handle C CXXFunctionalCastExprClass");
-            return ErrorUnexpected;
-        case clang::Stmt::CXXConstCastExprClass:
-            emit_warning(c, stmt->getLocStart(), "TODO handle C CXXConstCastExprClass");
-            return ErrorUnexpected;
-        case clang::Stmt::CXXDynamicCastExprClass:
-            emit_warning(c, stmt->getLocStart(), "TODO handle C CXXDynamicCastExprClass");
-            return ErrorUnexpected;
-        case clang::Stmt::CXXReinterpretCastExprClass:
-            emit_warning(c, stmt->getLocStart(), "TODO handle C CXXReinterpretCastExprClass");
-            return ErrorUnexpected;
-        case clang::Stmt::CXXStaticCastExprClass:
-            emit_warning(c, stmt->getLocStart(), "TODO handle C CXXStaticCastExprClass");
-            return ErrorUnexpected;
-        case clang::Stmt::ObjCBridgedCastExprClass:
-            emit_warning(c, stmt->getLocStart(), "TODO handle C ObjCBridgedCastExprClass");
-            return ErrorUnexpected;
-        case clang::Stmt::CharacterLiteralClass:
-            emit_warning(c, stmt->getLocStart(), "TODO handle C CharacterLiteralClass");
-            return ErrorUnexpected;
-        case clang::Stmt::ChooseExprClass:
-            emit_warning(c, stmt->getLocStart(), "TODO handle C ChooseExprClass");
-            return ErrorUnexpected;
-        case clang::Stmt::CompoundLiteralExprClass:
-            emit_warning(c, stmt->getLocStart(), "TODO handle C CompoundLiteralExprClass");
-            return ErrorUnexpected;
-        case clang::Stmt::ConvertVectorExprClass:
-            emit_warning(c, stmt->getLocStart(), "TODO handle C ConvertVectorExprClass");
-            return ErrorUnexpected;
-        case clang::Stmt::CoawaitExprClass:
-            emit_warning(c, stmt->getLocStart(), "TODO handle C CoawaitExprClass");
-            return ErrorUnexpected;
-        case clang::Stmt::CoyieldExprClass:
-            emit_warning(c, stmt->getLocStart(), "TODO handle C CoyieldExprClass");
-            return ErrorUnexpected;
-        case clang::Stmt::DependentCoawaitExprClass:
-            emit_warning(c, stmt->getLocStart(), "TODO handle C DependentCoawaitExprClass");
-            return ErrorUnexpected;
-        case clang::Stmt::DependentScopeDeclRefExprClass:
-            emit_warning(c, stmt->getLocStart(), "TODO handle C DependentScopeDeclRefExprClass");
-            return ErrorUnexpected;
-        case clang::Stmt::DesignatedInitExprClass:
-            emit_warning(c, stmt->getLocStart(), "TODO handle C DesignatedInitExprClass");
-            return ErrorUnexpected;
-        case clang::Stmt::DesignatedInitUpdateExprClass:
-            emit_warning(c, stmt->getLocStart(), "TODO handle C DesignatedInitUpdateExprClass");
-            return ErrorUnexpected;
-        case clang::Stmt::ExprWithCleanupsClass:
-            emit_warning(c, stmt->getLocStart(), "TODO handle C ExprWithCleanupsClass");
-            return ErrorUnexpected;
-        case clang::Stmt::ExpressionTraitExprClass:
-            emit_warning(c, stmt->getLocStart(), "TODO handle C ExpressionTraitExprClass");
-            return ErrorUnexpected;
-        case clang::Stmt::ExtVectorElementExprClass:
-            emit_warning(c, stmt->getLocStart(), "TODO handle C ExtVectorElementExprClass");
-            return ErrorUnexpected;
-        case clang::Stmt::FloatingLiteralClass:
-            emit_warning(c, stmt->getLocStart(), "TODO handle C FloatingLiteralClass");
-            return ErrorUnexpected;
-        case clang::Stmt::FunctionParmPackExprClass:
-            emit_warning(c, stmt->getLocStart(), "TODO handle C FunctionParmPackExprClass");
-            return ErrorUnexpected;
-        case clang::Stmt::GNUNullExprClass:
-            emit_warning(c, stmt->getLocStart(), "TODO handle C GNUNullExprClass");
-            return ErrorUnexpected;
-        case clang::Stmt::GenericSelectionExprClass:
-            emit_warning(c, stmt->getLocStart(), "TODO handle C GenericSelectionExprClass");
-            return ErrorUnexpected;
-        case clang::Stmt::ImaginaryLiteralClass:
-            emit_warning(c, stmt->getLocStart(), "TODO handle C ImaginaryLiteralClass");
-            return ErrorUnexpected;
-        case clang::Stmt::ImplicitValueInitExprClass:
-            emit_warning(c, stmt->getLocStart(), "TODO handle C ImplicitValueInitExprClass");
-            return ErrorUnexpected;
-        case clang::Stmt::InitListExprClass:
-            emit_warning(c, stmt->getLocStart(), "TODO handle C InitListExprClass");
-            return ErrorUnexpected;
-        case clang::Stmt::LambdaExprClass:
-            emit_warning(c, stmt->getLocStart(), "TODO handle C LambdaExprClass");
-            return ErrorUnexpected;
-        case clang::Stmt::MSPropertyRefExprClass:
-            emit_warning(c, stmt->getLocStart(), "TODO handle C MSPropertyRefExprClass");
-            return ErrorUnexpected;
-        case clang::Stmt::MSPropertySubscriptExprClass:
-            emit_warning(c, stmt->getLocStart(), "TODO handle C MSPropertySubscriptExprClass");
-            return ErrorUnexpected;
-        case clang::Stmt::MaterializeTemporaryExprClass:
-            emit_warning(c, stmt->getLocStart(), "TODO handle C MaterializeTemporaryExprClass");
-            return ErrorUnexpected;
-        case clang::Stmt::NoInitExprClass:
-            emit_warning(c, stmt->getLocStart(), "TODO handle C NoInitExprClass");
-            return ErrorUnexpected;
-        case clang::Stmt::OMPArraySectionExprClass:
-            emit_warning(c, stmt->getLocStart(), "TODO handle C OMPArraySectionExprClass");
-            return ErrorUnexpected;
-        case clang::Stmt::ObjCArrayLiteralClass:
-            emit_warning(c, stmt->getLocStart(), "TODO handle C ObjCArrayLiteralClass");
-            return ErrorUnexpected;
-        case clang::Stmt::ObjCAvailabilityCheckExprClass:
-            emit_warning(c, stmt->getLocStart(), "TODO handle C ObjCAvailabilityCheckExprClass");
-            return ErrorUnexpected;
-        case clang::Stmt::ObjCBoolLiteralExprClass:
-            emit_warning(c, stmt->getLocStart(), "TODO handle C ObjCBoolLiteralExprClass");
-            return ErrorUnexpected;
-        case clang::Stmt::ObjCBoxedExprClass:
-            emit_warning(c, stmt->getLocStart(), "TODO handle C ObjCBoxedExprClass");
-            return ErrorUnexpected;
-        case clang::Stmt::ObjCDictionaryLiteralClass:
-            emit_warning(c, stmt->getLocStart(), "TODO handle C ObjCDictionaryLiteralClass");
-            return ErrorUnexpected;
-        case clang::Stmt::ObjCEncodeExprClass:
-            emit_warning(c, stmt->getLocStart(), "TODO handle C ObjCEncodeExprClass");
-            return ErrorUnexpected;
-        case clang::Stmt::ObjCIndirectCopyRestoreExprClass:
-            emit_warning(c, stmt->getLocStart(), "TODO handle C ObjCIndirectCopyRestoreExprClass");
-            return ErrorUnexpected;
-        case clang::Stmt::ObjCIsaExprClass:
-            emit_warning(c, stmt->getLocStart(), "TODO handle C ObjCIsaExprClass");
-            return ErrorUnexpected;
-        case clang::Stmt::ObjCIvarRefExprClass:
-            emit_warning(c, stmt->getLocStart(), "TODO handle C ObjCIvarRefExprClass");
-            return ErrorUnexpected;
-        case clang::Stmt::ObjCMessageExprClass:
-            emit_warning(c, stmt->getLocStart(), "TODO handle C ObjCMessageExprClass");
-            return ErrorUnexpected;
-        case clang::Stmt::ObjCPropertyRefExprClass:
-            emit_warning(c, stmt->getLocStart(), "TODO handle C ObjCPropertyRefExprClass");
-            return ErrorUnexpected;
-        case clang::Stmt::ObjCProtocolExprClass:
-            emit_warning(c, stmt->getLocStart(), "TODO handle C ObjCProtocolExprClass");
-            return ErrorUnexpected;
-        case clang::Stmt::ObjCSelectorExprClass:
-            emit_warning(c, stmt->getLocStart(), "TODO handle C ObjCSelectorExprClass");
-            return ErrorUnexpected;
-        case clang::Stmt::ObjCStringLiteralClass:
-            emit_warning(c, stmt->getLocStart(), "TODO handle C ObjCStringLiteralClass");
-            return ErrorUnexpected;
-        case clang::Stmt::ObjCSubscriptRefExprClass:
-            emit_warning(c, stmt->getLocStart(), "TODO handle C ObjCSubscriptRefExprClass");
-            return ErrorUnexpected;
-        case clang::Stmt::OffsetOfExprClass:
-            emit_warning(c, stmt->getLocStart(), "TODO handle C OffsetOfExprClass");
-            return ErrorUnexpected;
-        case clang::Stmt::OpaqueValueExprClass:
-            emit_warning(c, stmt->getLocStart(), "TODO handle C OpaqueValueExprClass");
-            return ErrorUnexpected;
-        case clang::Stmt::UnresolvedLookupExprClass:
-            emit_warning(c, stmt->getLocStart(), "TODO handle C UnresolvedLookupExprClass");
-            return ErrorUnexpected;
-        case clang::Stmt::UnresolvedMemberExprClass:
-            emit_warning(c, stmt->getLocStart(), "TODO handle C UnresolvedMemberExprClass");
-            return ErrorUnexpected;
-        case clang::Stmt::PackExpansionExprClass:
-            emit_warning(c, stmt->getLocStart(), "TODO handle C PackExpansionExprClass");
-            return ErrorUnexpected;
-        case clang::Stmt::ParenListExprClass:
-            emit_warning(c, stmt->getLocStart(), "TODO handle C ParenListExprClass");
-            return ErrorUnexpected;
-        case clang::Stmt::PredefinedExprClass:
-            emit_warning(c, stmt->getLocStart(), "TODO handle C PredefinedExprClass");
-            return ErrorUnexpected;
-        case clang::Stmt::PseudoObjectExprClass:
-            emit_warning(c, stmt->getLocStart(), "TODO handle C PseudoObjectExprClass");
-            return ErrorUnexpected;
-        case clang::Stmt::ShuffleVectorExprClass:
-            emit_warning(c, stmt->getLocStart(), "TODO handle C ShuffleVectorExprClass");
-            return ErrorUnexpected;
-        case clang::Stmt::SizeOfPackExprClass:
-            emit_warning(c, stmt->getLocStart(), "TODO handle C SizeOfPackExprClass");
-            return ErrorUnexpected;
-        case clang::Stmt::StmtExprClass:
-            emit_warning(c, stmt->getLocStart(), "TODO handle C StmtExprClass");
-            return ErrorUnexpected;
-        case clang::Stmt::SubstNonTypeTemplateParmExprClass:
-            emit_warning(c, stmt->getLocStart(), "TODO handle C SubstNonTypeTemplateParmExprClass");
-            return ErrorUnexpected;
-        case clang::Stmt::SubstNonTypeTemplateParmPackExprClass:
-            emit_warning(c, stmt->getLocStart(), "TODO handle C SubstNonTypeTemplateParmPackExprClass");
-            return ErrorUnexpected;
-        case clang::Stmt::TypeTraitExprClass:
-            emit_warning(c, stmt->getLocStart(), "TODO handle C TypeTraitExprClass");
-            return ErrorUnexpected;
-        case clang::Stmt::TypoExprClass:
-            emit_warning(c, stmt->getLocStart(), "TODO handle C TypoExprClass");
-            return ErrorUnexpected;
-        case clang::Stmt::VAArgExprClass:
-            emit_warning(c, stmt->getLocStart(), "TODO handle C VAArgExprClass");
-            return ErrorUnexpected;
-        case clang::Stmt::GotoStmtClass:
-            emit_warning(c, stmt->getLocStart(), "TODO handle C GotoStmtClass");
-            return ErrorUnexpected;
-        case clang::Stmt::IndirectGotoStmtClass:
-            emit_warning(c, stmt->getLocStart(), "TODO handle C IndirectGotoStmtClass");
-            return ErrorUnexpected;
-        case clang::Stmt::LabelStmtClass:
-            emit_warning(c, stmt->getLocStart(), "TODO handle C LabelStmtClass");
-            return ErrorUnexpected;
-        case clang::Stmt::MSDependentExistsStmtClass:
-            emit_warning(c, stmt->getLocStart(), "TODO handle C MSDependentExistsStmtClass");
-            return ErrorUnexpected;
-        case clang::Stmt::OMPAtomicDirectiveClass:
-            emit_warning(c, stmt->getLocStart(), "TODO handle C OMPAtomicDirectiveClass");
-            return ErrorUnexpected;
-        case clang::Stmt::OMPBarrierDirectiveClass:
-            emit_warning(c, stmt->getLocStart(), "TODO handle C OMPBarrierDirectiveClass");
-            return ErrorUnexpected;
-        case clang::Stmt::OMPCancelDirectiveClass:
-            emit_warning(c, stmt->getLocStart(), "TODO handle C OMPCancelDirectiveClass");
-            return ErrorUnexpected;
-        case clang::Stmt::OMPCancellationPointDirectiveClass:
-            emit_warning(c, stmt->getLocStart(), "TODO handle C OMPCancellationPointDirectiveClass");
-            return ErrorUnexpected;
-        case clang::Stmt::OMPCriticalDirectiveClass:
-            emit_warning(c, stmt->getLocStart(), "TODO handle C OMPCriticalDirectiveClass");
-            return ErrorUnexpected;
-        case clang::Stmt::OMPFlushDirectiveClass:
-            emit_warning(c, stmt->getLocStart(), "TODO handle C OMPFlushDirectiveClass");
-            return ErrorUnexpected;
-        case clang::Stmt::OMPDistributeDirectiveClass:
-            emit_warning(c, stmt->getLocStart(), "TODO handle C OMPDistributeDirectiveClass");
-            return ErrorUnexpected;
-        case clang::Stmt::OMPDistributeParallelForDirectiveClass:
-            emit_warning(c, stmt->getLocStart(), "TODO handle C OMPDistributeParallelForDirectiveClass");
-            return ErrorUnexpected;
-        case clang::Stmt::OMPDistributeParallelForSimdDirectiveClass:
-            emit_warning(c, stmt->getLocStart(), "TODO handle C OMPDistributeParallelForSimdDirectiveClass");
-            return ErrorUnexpected;
-        case clang::Stmt::OMPDistributeSimdDirectiveClass:
-            emit_warning(c, stmt->getLocStart(), "TODO handle C OMPDistributeSimdDirectiveClass");
-            return ErrorUnexpected;
-        case clang::Stmt::OMPForDirectiveClass:
-            emit_warning(c, stmt->getLocStart(), "TODO handle C OMPForDirectiveClass");
-            return ErrorUnexpected;
-        case clang::Stmt::OMPForSimdDirectiveClass:
-            emit_warning(c, stmt->getLocStart(), "TODO handle C OMPForSimdDirectiveClass");
-            return ErrorUnexpected;
-        case clang::Stmt::OMPParallelForDirectiveClass:
-            emit_warning(c, stmt->getLocStart(), "TODO handle C OMPParallelForDirectiveClass");
-            return ErrorUnexpected;
-        case clang::Stmt::OMPParallelForSimdDirectiveClass:
-            emit_warning(c, stmt->getLocStart(), "TODO handle C OMPParallelForSimdDirectiveClass");
-            return ErrorUnexpected;
-        case clang::Stmt::OMPSimdDirectiveClass:
-            emit_warning(c, stmt->getLocStart(), "TODO handle C OMPSimdDirectiveClass");
-            return ErrorUnexpected;
-        case clang::Stmt::OMPTargetParallelForSimdDirectiveClass:
-            emit_warning(c, stmt->getLocStart(), "TODO handle C OMPTargetParallelForSimdDirectiveClass");
-            return ErrorUnexpected;
-        case clang::Stmt::OMPTargetSimdDirectiveClass:
-            emit_warning(c, stmt->getLocStart(), "TODO handle C OMPTargetSimdDirectiveClass");
-            return ErrorUnexpected;
-        case clang::Stmt::OMPTargetTeamsDistributeDirectiveClass:
-            emit_warning(c, stmt->getLocStart(), "TODO handle C OMPTargetTeamsDistributeDirectiveClass");
-            return ErrorUnexpected;
-        case clang::Stmt::OMPTargetTeamsDistributeParallelForDirectiveClass:
-            emit_warning(c, stmt->getLocStart(), "TODO handle C OMPTargetTeamsDistributeParallelForDirectiveClass");
-            return ErrorUnexpected;
-        case clang::Stmt::OMPTargetTeamsDistributeParallelForSimdDirectiveClass:
-            emit_warning(c, stmt->getLocStart(), "TODO handle C OMPTargetTeamsDistributeParallelForSimdDirectiveClass");
-            return ErrorUnexpected;
-        case clang::Stmt::OMPTargetTeamsDistributeSimdDirectiveClass:
-            emit_warning(c, stmt->getLocStart(), "TODO handle C OMPTargetTeamsDistributeSimdDirectiveClass");
-            return ErrorUnexpected;
-        case clang::Stmt::OMPTaskLoopDirectiveClass:
-            emit_warning(c, stmt->getLocStart(), "TODO handle C OMPTaskLoopDirectiveClass");
-            return ErrorUnexpected;
-        case clang::Stmt::OMPTaskLoopSimdDirectiveClass:
-            emit_warning(c, stmt->getLocStart(), "TODO handle C OMPTaskLoopSimdDirectiveClass");
-            return ErrorUnexpected;
-        case clang::Stmt::OMPTeamsDistributeDirectiveClass:
-            emit_warning(c, stmt->getLocStart(), "TODO handle C OMPTeamsDistributeDirectiveClass");
-            return ErrorUnexpected;
-        case clang::Stmt::OMPTeamsDistributeParallelForDirectiveClass:
-            emit_warning(c, stmt->getLocStart(), "TODO handle C OMPTeamsDistributeParallelForDirectiveClass");
-            return ErrorUnexpected;
-        case clang::Stmt::OMPTeamsDistributeParallelForSimdDirectiveClass:
-            emit_warning(c, stmt->getLocStart(), "TODO handle C OMPTeamsDistributeParallelForSimdDirectiveClass");
-            return ErrorUnexpected;
-        case clang::Stmt::OMPTeamsDistributeSimdDirectiveClass:
-            emit_warning(c, stmt->getLocStart(), "TODO handle C OMPTeamsDistributeSimdDirectiveClass");
-            return ErrorUnexpected;
-        case clang::Stmt::OMPMasterDirectiveClass:
-            emit_warning(c, stmt->getLocStart(), "TODO handle C OMPMasterDirectiveClass");
-            return ErrorUnexpected;
-        case clang::Stmt::OMPOrderedDirectiveClass:
-            emit_warning(c, stmt->getLocStart(), "TODO handle C OMPOrderedDirectiveClass");
-            return ErrorUnexpected;
-        case clang::Stmt::OMPParallelDirectiveClass:
-            emit_warning(c, stmt->getLocStart(), "TODO handle C OMPParallelDirectiveClass");
-            return ErrorUnexpected;
-        case clang::Stmt::OMPParallelSectionsDirectiveClass:
-            emit_warning(c, stmt->getLocStart(), "TODO handle C OMPParallelSectionsDirectiveClass");
-            return ErrorUnexpected;
-        case clang::Stmt::OMPSectionDirectiveClass:
-            emit_warning(c, stmt->getLocStart(), "TODO handle C OMPSectionDirectiveClass");
-            return ErrorUnexpected;
-        case clang::Stmt::OMPSectionsDirectiveClass:
-            emit_warning(c, stmt->getLocStart(), "TODO handle C OMPSectionsDirectiveClass");
-            return ErrorUnexpected;
-        case clang::Stmt::OMPSingleDirectiveClass:
-            emit_warning(c, stmt->getLocStart(), "TODO handle C OMPSingleDirectiveClass");
-            return ErrorUnexpected;
-        case clang::Stmt::OMPTargetDataDirectiveClass:
-            emit_warning(c, stmt->getLocStart(), "TODO handle C OMPTargetDataDirectiveClass");
-            return ErrorUnexpected;
-        case clang::Stmt::OMPTargetDirectiveClass:
-            emit_warning(c, stmt->getLocStart(), "TODO handle C OMPTargetDirectiveClass");
-            return ErrorUnexpected;
-        case clang::Stmt::OMPTargetEnterDataDirectiveClass:
-            emit_warning(c, stmt->getLocStart(), "TODO handle C OMPTargetEnterDataDirectiveClass");
-            return ErrorUnexpected;
-        case clang::Stmt::OMPTargetExitDataDirectiveClass:
-            emit_warning(c, stmt->getLocStart(), "TODO handle C OMPTargetExitDataDirectiveClass");
-            return ErrorUnexpected;
-        case clang::Stmt::OMPTargetParallelDirectiveClass:
-            emit_warning(c, stmt->getLocStart(), "TODO handle C OMPTargetParallelDirectiveClass");
-            return ErrorUnexpected;
-        case clang::Stmt::OMPTargetParallelForDirectiveClass:
-            emit_warning(c, stmt->getLocStart(), "TODO handle C OMPTargetParallelForDirectiveClass");
-            return ErrorUnexpected;
-        case clang::Stmt::OMPTargetTeamsDirectiveClass:
-            emit_warning(c, stmt->getLocStart(), "TODO handle C OMPTargetTeamsDirectiveClass");
-            return ErrorUnexpected;
-        case clang::Stmt::OMPTargetUpdateDirectiveClass:
-            emit_warning(c, stmt->getLocStart(), "TODO handle C OMPTargetUpdateDirectiveClass");
-            return ErrorUnexpected;
-        case clang::Stmt::OMPTaskDirectiveClass:
-            emit_warning(c, stmt->getLocStart(), "TODO handle C OMPTaskDirectiveClass");
-            return ErrorUnexpected;
-        case clang::Stmt::OMPTaskgroupDirectiveClass:
-            emit_warning(c, stmt->getLocStart(), "TODO handle C OMPTaskgroupDirectiveClass");
-            return ErrorUnexpected;
-        case clang::Stmt::OMPTaskwaitDirectiveClass:
-            emit_warning(c, stmt->getLocStart(), "TODO handle C OMPTaskwaitDirectiveClass");
-            return ErrorUnexpected;
-        case clang::Stmt::OMPTaskyieldDirectiveClass:
-            emit_warning(c, stmt->getLocStart(), "TODO handle C OMPTaskyieldDirectiveClass");
-            return ErrorUnexpected;
-        case clang::Stmt::OMPTeamsDirectiveClass:
-            emit_warning(c, stmt->getLocStart(), "TODO handle C OMPTeamsDirectiveClass");
-            return ErrorUnexpected;
-        case clang::Stmt::ObjCAtCatchStmtClass:
-            emit_warning(c, stmt->getLocStart(), "TODO handle C ObjCAtCatchStmtClass");
-            return ErrorUnexpected;
-        case clang::Stmt::ObjCAtFinallyStmtClass:
-            emit_warning(c, stmt->getLocStart(), "TODO handle C ObjCAtFinallyStmtClass");
-            return ErrorUnexpected;
-        case clang::Stmt::ObjCAtSynchronizedStmtClass:
-            emit_warning(c, stmt->getLocStart(), "TODO handle C ObjCAtSynchronizedStmtClass");
-            return ErrorUnexpected;
-        case clang::Stmt::ObjCAtThrowStmtClass:
-            emit_warning(c, stmt->getLocStart(), "TODO handle C ObjCAtThrowStmtClass");
-            return ErrorUnexpected;
-        case clang::Stmt::ObjCAtTryStmtClass:
-            emit_warning(c, stmt->getLocStart(), "TODO handle C ObjCAtTryStmtClass");
-            return ErrorUnexpected;
-        case clang::Stmt::ObjCAutoreleasePoolStmtClass:
-            emit_warning(c, stmt->getLocStart(), "TODO handle C ObjCAutoreleasePoolStmtClass");
-            return ErrorUnexpected;
-        case clang::Stmt::ObjCForCollectionStmtClass:
-            emit_warning(c, stmt->getLocStart(), "TODO handle C ObjCForCollectionStmtClass");
-            return ErrorUnexpected;
-        case clang::Stmt::SEHExceptStmtClass:
-            emit_warning(c, stmt->getLocStart(), "TODO handle C SEHExceptStmtClass");
-            return ErrorUnexpected;
-        case clang::Stmt::SEHFinallyStmtClass:
-            emit_warning(c, stmt->getLocStart(), "TODO handle C SEHFinallyStmtClass");
-            return ErrorUnexpected;
-        case clang::Stmt::SEHLeaveStmtClass:
-            emit_warning(c, stmt->getLocStart(), "TODO handle C SEHLeaveStmtClass");
-            return ErrorUnexpected;
-        case clang::Stmt::SEHTryStmtClass:
-            emit_warning(c, stmt->getLocStart(), "TODO handle C SEHTryStmtClass");
-            return ErrorUnexpected;
-        case clang::Stmt::FixedPointLiteralClass:
-            emit_warning(c, stmt->getLocStart(), "TODO handle C FixedPointLiteralClass");
->>>>>>> 9753e875
+            emit_warning(c, stmt->getBeginLoc(), "TODO handle C NoStmtClass");
             return ErrorUnexpected;
     }
     zig_unreachable();
