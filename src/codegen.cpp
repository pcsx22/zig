--- conflicted
+++ resolved
@@ -2850,72 +2850,6 @@
             zig_unreachable();
         case CastOpNoop:
             return expr_val;
-<<<<<<< HEAD
-=======
-        case CastOpResizeSlice:
-            {
-                assert(cast_instruction->tmp_ptr);
-                assert(wanted_type->id == ZigTypeIdStruct);
-                assert(wanted_type->data.structure.is_slice);
-                assert(actual_type->id == ZigTypeIdStruct);
-                assert(actual_type->data.structure.is_slice);
-
-                ZigType *actual_pointer_type = actual_type->data.structure.fields[0].type_entry;
-                ZigType *actual_child_type = actual_pointer_type->data.pointer.child_type;
-                ZigType *wanted_pointer_type = wanted_type->data.structure.fields[0].type_entry;
-                ZigType *wanted_child_type = wanted_pointer_type->data.pointer.child_type;
-
-
-                size_t actual_ptr_index = actual_type->data.structure.fields[slice_ptr_index].gen_index;
-                size_t actual_len_index = actual_type->data.structure.fields[slice_len_index].gen_index;
-                size_t wanted_ptr_index = wanted_type->data.structure.fields[slice_ptr_index].gen_index;
-                size_t wanted_len_index = wanted_type->data.structure.fields[slice_len_index].gen_index;
-
-                LLVMValueRef src_ptr_ptr = LLVMBuildStructGEP(g->builder, expr_val, (unsigned)actual_ptr_index, "");
-                LLVMValueRef src_ptr = gen_load_untyped(g, src_ptr_ptr, 0, false, "");
-                LLVMValueRef src_ptr_casted = LLVMBuildBitCast(g->builder, src_ptr,
-                        wanted_type->data.structure.fields[0].type_entry->type_ref, "");
-                LLVMValueRef dest_ptr_ptr = LLVMBuildStructGEP(g->builder, cast_instruction->tmp_ptr,
-                        (unsigned)wanted_ptr_index, "");
-                gen_store_untyped(g, src_ptr_casted, dest_ptr_ptr, 0, false);
-
-                LLVMValueRef src_len_ptr = LLVMBuildStructGEP(g->builder, expr_val, (unsigned)actual_len_index, "");
-                LLVMValueRef src_len = gen_load_untyped(g, src_len_ptr, 0, false, "");
-                uint64_t src_size = type_size(g, actual_child_type);
-                uint64_t dest_size = type_size(g, wanted_child_type);
-
-                LLVMValueRef new_len;
-                if (dest_size == 1) {
-                    LLVMValueRef src_size_val = LLVMConstInt(g->builtin_types.entry_usize->type_ref, src_size, false);
-                    new_len = LLVMBuildMul(g->builder, src_len, src_size_val, "");
-                } else if (src_size == 1) {
-                    LLVMValueRef dest_size_val = LLVMConstInt(g->builtin_types.entry_usize->type_ref, dest_size, false);
-                    if (ir_want_runtime_safety(g, &cast_instruction->base)) {
-                        LLVMValueRef remainder_val = LLVMBuildURem(g->builder, src_len, dest_size_val, "");
-                        LLVMValueRef zero = LLVMConstNull(g->builtin_types.entry_usize->type_ref);
-                        LLVMValueRef ok_bit = LLVMBuildICmp(g->builder, LLVMIntEQ, remainder_val, zero, "");
-                        LLVMBasicBlockRef ok_block = LLVMAppendBasicBlock(g->cur_fn_val, "SliceWidenOk");
-                        LLVMBasicBlockRef fail_block = LLVMAppendBasicBlock(g->cur_fn_val, "SliceWidenFail");
-                        LLVMBuildCondBr(g->builder, ok_bit, ok_block, fail_block);
-
-                        LLVMPositionBuilderAtEnd(g->builder, fail_block);
-                        gen_safety_crash(g, PanicMsgIdSliceWidenRemainder);
-
-                        LLVMPositionBuilderAtEnd(g->builder, ok_block);
-                    }
-                    new_len = LLVMBuildExactUDiv(g->builder, src_len, dest_size_val, "");
-                } else {
-                    zig_unreachable();
-                }
-
-                LLVMValueRef dest_len_ptr = LLVMBuildStructGEP(g->builder, cast_instruction->tmp_ptr,
-                        (unsigned)wanted_len_index, "");
-                gen_store_untyped(g, new_len, dest_len_ptr, 0, false);
-
-
-                return cast_instruction->tmp_ptr;
-            }
->>>>>>> f6a02a42
         case CastOpIntToFloat:
             assert(actual_type->id == ZigTypeIdInt);
             if (actual_type->data.integral.is_signed) {
@@ -5107,7 +5041,6 @@
     return LLVMBuildCall(g->builder, fn_val, &op, 1, "");
 }
 
-<<<<<<< HEAD
 static LLVMValueRef ir_render_result_return(CodeGen *g, IrExecutable *executable,
         IrInstructionResultReturn *instruction)
 {
@@ -5261,7 +5194,8 @@
     LLVMValueRef new_len = LLVMBuildMul(g->builder, prev_len, elem_size_val, "");
     LLVMBuildStore(g->builder, new_len, len_ptr);
     return nullptr;
-=======
+}
+
 static LLVMValueRef ir_render_bswap(CodeGen *g, IrExecutable *executable, IrInstructionBswap *instruction) {
     LLVMValueRef op = ir_llvm_value(g, instruction->op);
     ZigType *int_type = instruction->base.value.type;
@@ -5283,7 +5217,6 @@
             LLVMConstInt(extended_type->type_ref, 8, false), "");
     // 00ccbbaa
     return LLVMBuildTrunc(g->builder, shifted, int_type->type_ref, "");
->>>>>>> f6a02a42
 }
 
 static void set_debug_location(CodeGen *g, IrInstruction *instruction) {
@@ -5534,7 +5467,6 @@
             return ir_render_mark_err_ret_trace_ptr(g, executable, (IrInstructionMarkErrRetTracePtr *)instruction);
         case IrInstructionIdSqrt:
             return ir_render_sqrt(g, executable, (IrInstructionSqrt *)instruction);
-<<<<<<< HEAD
         case IrInstructionIdResultReturn:
             return ir_render_result_return(g, executable, (IrInstructionResultReturn *)instruction);
         case IrInstructionIdResultOptionalPayload:
@@ -5557,10 +5489,8 @@
             return ir_render_from_bytes_len(g, executable, (IrInstructionFromBytesLenGen *)instruction);
         case IrInstructionIdToBytesLenGen:
             return ir_render_to_bytes_len(g, executable, (IrInstructionToBytesLenGen *)instruction);
-=======
         case IrInstructionIdBswap:
             return ir_render_bswap(g, executable, (IrInstructionBswap *)instruction);
->>>>>>> f6a02a42
     }
     zig_unreachable();
 }
